--- conflicted
+++ resolved
@@ -162,13 +162,9 @@
     obss = env.reset()
     rs = np.zeros(num_envs, dtype='f')
 
-<<<<<<< HEAD
     termination_conditions = False
     timestep = 0
     while not termination_conditions:
-=======
-    while True:
->>>>>>> ea69e249
         # a_t
         actions = agent.batch_act(obss)
         timestep += 1
@@ -192,18 +188,10 @@
         end = np.logical_or(resets, dones)
         not_end = np.logical_not(end)
 
-<<<<<<< HEAD
         for index in range(len(end)):
             if end[index]:
                 episode_returns[episode_indices[index]] = episode_r[end]
                 episode_lengths[episode_indices[index]] = episode_len[end]
-=======
-        episode_returns.extend(episode_r[end])
-        episode_lengths.extend(episode_len[end])
-
-        if len(episode_returns) >= n_runs:
-            break
->>>>>>> ea69e249
 
         episode_r[end] = 0
         episode_len[end] = 0

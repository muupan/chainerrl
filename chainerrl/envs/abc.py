from __future__ import unicode_literals
from __future__ import print_function
from __future__ import division
from __future__ import absolute_import
from future import standard_library
standard_library.install_aliases()

import numpy as np

from chainerrl import env
from chainerrl import spaces


class ABC(env.Env):
    """Toy problem for only a testing purpose.

    The optimal policy is:
        state0 -> action0
        state1 -> action1
        state2 -> action2
    Observations are one-hot vectors that represents which state it is now.
    """

    def __init__(self, size=2, discrete=True, partially_observable=False,
                 episodic=True, deterministic=False):
        self.size = size
        self.episodic = episodic
        self.partially_observable = partially_observable
        self.deterministic = deterministic
        self.n_max_offset = 1
        self.n_dim_obs = self.size + 2 + self.n_max_offset
        self.observation_space = spaces.Box(
            low=np.asarray([-np.inf] * self.n_dim_obs, dtype=np.float32),
            high=np.asarray([np.inf] * self.n_dim_obs, dtype=np.float32))
        if discrete:
            self.action_space = spaces.Discrete(self.size)
        else:
            self.action_space = spaces.Box(
                low=-np.ones(self.size, dtype=np.float32),
                high=np.ones(self.size, dtype=np.float32))

    def observe(self):
        state_vec = np.zeros((self.n_dim_obs,), dtype=np.float32)
        state_vec[self._state + self._offset] = 1.0
        return state_vec

    def is_terminal(self):
        if not self.episodic:
            return False
        return self._state == self.size or self._state == self.size + 1

    def reset(self):
        self._state = 0
        if self.partially_observable:
            # For partially observable settings, observations are shifted by
            # episode-dependent some offsets.
            if self.deterministic:
                self._offset = ((getattr(self, '_offset', 0) + 1) %
                                (self.n_max_offset + 1))
            else:
                self._offset = np.random.randint(self.n_max_offset + 1)
        else:
            self._offset = 0
        return self.observe()

    def step(self, action):
        if isinstance(action, np.ndarray):
<<<<<<< HEAD
            action = np.clip(action,
                             self.action_space.low,
                             self.action_space.high)
            if self.deterministic:
                action = np.argmax(action)
            else:
                prob = np.exp(action) / np.exp(action).sum()
                action = np.random.choice(range(self.size), p=prob)
=======
            action = np.clip(action, self.action_space.low,
                             self.action_space.high)
            action = np.around(action)
            if action.size > 1:
                action = action[0]
>>>>>>> 628c14cb
        if action == self._state:
            # Correct
            self._state += 1
            reward = 1.0 if self._state == self.size else 0.0
        else:
            # Incorrect
            self._state = self.size + 1
            reward = 0.0
        return self.observe(), reward, self.is_terminal(), None

    def close(self):
        pass<|MERGE_RESOLUTION|>--- conflicted
+++ resolved
@@ -2,6 +2,7 @@
 from __future__ import print_function
 from __future__ import division
 from __future__ import absolute_import
+from builtins import *  # NOQA
 from future import standard_library
 standard_library.install_aliases()
 
@@ -65,7 +66,6 @@
 
     def step(self, action):
         if isinstance(action, np.ndarray):
-<<<<<<< HEAD
             action = np.clip(action,
                              self.action_space.low,
                              self.action_space.high)
@@ -74,13 +74,6 @@
             else:
                 prob = np.exp(action) / np.exp(action).sum()
                 action = np.random.choice(range(self.size), p=prob)
-=======
-            action = np.clip(action, self.action_space.low,
-                             self.action_space.high)
-            action = np.around(action)
-            if action.size > 1:
-                action = action[0]
->>>>>>> 628c14cb
         if action == self._state:
             # Correct
             self._state += 1

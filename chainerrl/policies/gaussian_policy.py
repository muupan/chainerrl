from __future__ import unicode_literals
from __future__ import print_function
from __future__ import division
from __future__ import absolute_import
from builtins import *  # NOQA
from future import standard_library
standard_library.install_aliases()

from abc import abstractmethod
from logging import getLogger
logger = getLogger(__name__)

import chainer
from chainer import functions as F
from chainer import links as L
import numpy as np

from chainerrl import distribution
from chainerrl.functions.bound_by_tanh import bound_by_tanh
from chainerrl.initializers import LeCunNormal
from chainerrl import links
from chainerrl.policy import Policy


class GaussianPolicy(Policy):
    """Abstract Gaussian policy."""

    @abstractmethod
    def compute_mean_and_var(self, x):
        """Compute mean and variance.

        Returns:
          tuple of two ~chainer.Variable: mean and variance
        """
        raise NotImplementedError()

    def __call__(self, x):
        mean, var = self.compute_mean_and_var(x)
        return distribution.GaussianDistribution(mean=mean, var=var)


class FCGaussianPolicy(chainer.ChainList, GaussianPolicy):
    """Gaussian policy that consists of fully-connected layers.

    This model has two output layers: the mean layer and the variance layer.
    The mean of the Gaussian is computed as follows:
        Let y as the output of the mean layer.
        If bound_mean=False:
            mean = y (if bound_mean=False)
        If bound_mean=True:
            mean = min_action + tanh(y) * (max_action - min_action) / 2
    The variance of the Gaussian is computed as follows:
        Let y as the output of the variance layer.
        variance = softplus(y) + min_var

    Args:
        n_input_channels (int): Number of input channels.
        action_size (int): Number of dimensions of the action space.
        n_hidden_layers (int): Number of hidden layers.
        n_hidden_channels (int): Number of hidden channels.
        min_action (ndarray): Minimum action. Used only when bound_mean=True.
        max_action (ndarray): Maximum action. Used only when bound_mean=True.
        var_type (str): Type of parameterization of variance. It must be
            'spherical' or 'diagonal'.
        nonlinearity (callable): Nonlinearity placed between layers.
        mean_wscale (float): Scale of weight initialization of the mean layer.
        var_wscale (float): Scale of weight initialization of the variance
            layer.
        var_bias (float): The initial value of the bias parameter for the
            variance layer.
        min_var (float): Minimum value of the variance.
    """

    def __init__(self, n_input_channels, action_size,
                 n_hidden_layers=0, n_hidden_channels=None,
                 min_action=None, max_action=None, bound_mean=False,
                 var_type='spherical', nonlinearity=F.relu,
                 mean_wscale=1, var_wscale=1, var_bias=0,
                 min_var=0):

        self.n_input_channels = n_input_channels
        self.action_size = action_size
        self.n_hidden_layers = n_hidden_layers
        self.n_hidden_channels = n_hidden_channels
        self.min_action = min_action
        self.max_action = max_action
        self.bound_mean = bound_mean
        self.nonlinearity = nonlinearity
        self.min_var = min_var
        var_size = {'spherical': 1, 'diagonal': action_size}[var_type]

        self.hidden_layers = []
        if n_hidden_layers > 0:
            self.hidden_layers.append(
                L.Linear(n_input_channels, n_hidden_channels))
            for i in range(n_hidden_layers - 1):
                self.hidden_layers.append(
                    L.Linear(n_hidden_channels, n_hidden_channels))
            self.mean_layer = L.Linear(n_hidden_channels, action_size,
                                       initialW=LeCunNormal(mean_wscale))
            self.var_layer = L.Linear(n_hidden_channels, var_size,
                                      initialW=LeCunNormal(var_wscale),
                                      initial_bias=var_bias)
        else:
            self.mean_layer = L.Linear(n_input_channels, action_size,
                                       initialW=LeCunNormal(mean_wscale))
            self.var_layer = L.Linear(n_input_channels, var_size,
                                      initialW=LeCunNormal(var_wscale),
                                      initial_bias=var_bias)

        super().__init__(
            self.mean_layer, self.var_layer, *self.hidden_layers)

    def compute_mean_and_var(self, x):
        h = x
        for layer in self.hidden_layers:
            h = self.nonlinearity(layer(h))
        mean = self.mean_layer(h)
        if self.bound_mean:
            mean = bound_by_tanh(mean, self.min_action, self.max_action)
        var = F.broadcast_to(F.softplus(self.var_layer(h)), mean.shape) + \
            self.min_var
        return mean, var

    def __call__(self, x):
        mean, var = self.compute_mean_and_var(x)
        return distribution.GaussianDistribution(mean, var=var)


class FCGaussianPolicyWithStateIndependentCovariance(
        chainer.Chain, GaussianPolicy):
    """Gaussian policy that consists of FC layers with parametrized covariance.

    This model has one output layers: the mean layer.
    The mean of the Gaussian is computed in the same way as FCGaussianPolicy.

    Args:
        n_input_channels (int): Number of input channels.
        action_size (int): Number of dimensions of the action space.
        n_hidden_layers (int): Number of hidden layers.
        n_hidden_channels (int): Number of hidden channels.
        min_action (ndarray): Minimum action. Used only when bound_mean=True.
        max_action (ndarray): Maximum action. Used only when bound_mean=True.
        var_type (str): Type of parameterization of variance. It must be
            'spherical' or 'diagonal'.
        nonlinearity (callable): Nonlinearity placed between layers.
        mean_wscale (float): Scale of weight initialization of the mean layer.
    """

    def __init__(self, n_input_channels, action_size,
                 n_hidden_layers=0, n_hidden_channels=None,
                 min_action=None, max_action=None, bound_mean=False,
                 var_type='spherical',
<<<<<<< HEAD
                 nonlinearity=F.relu,
                 mean_wscale=1,
                 var_func=F.softplus,
                 var_init=0.0):
=======
                 nonlinearity=F.relu, mean_wscale=1):
>>>>>>> 5aa8d6e2

        self.n_input_channels = n_input_channels
        self.action_size = action_size
        self.n_hidden_layers = n_hidden_layers
        self.n_hidden_channels = n_hidden_channels
        self.min_action = min_action
        self.max_action = max_action
        self.bound_mean = bound_mean
        self.nonlinearity = nonlinearity
        var_size = {'spherical': 1, 'diagonal': action_size}[var_type]
<<<<<<< HEAD
        self.var_func = var_func

        layers = []
        if n_hidden_layers > 0:
            layers.append(L.Linear(n_input_channels, n_hidden_channels))
            layers.append(self.nonlinearity)
            for _ in range(n_hidden_layers - 1):
                layers.append(L.Linear(n_hidden_channels, n_hidden_channels))
                layers.append(self.nonlinearity)
            # The last layer is used to compute the mean
            layers.append(
                L.Linear(n_hidden_channels, action_size,
                         initialW=LeCunNormal(mean_wscale)))
        else:
            layers.append(
                L.Linear(n_input_channels, action_size,
                         initialW=LeCunNormal(mean_wscale)))
=======

        layers = []
        layers.append(L.Linear(n_input_channels, n_hidden_channels))
        for _ in range(n_hidden_layers - 1):
            layers.append(self.nonlinearity)
            layers.append(L.Linear(n_hidden_channels, n_hidden_channels))
        layers.append(self.nonlinearity)
        # The last layer is used to compute the mean
        layers.append(
            L.Linear(n_hidden_channels, action_size,
                     initialW=LeCunNormal(mean_wscale)))
>>>>>>> 5aa8d6e2

        if self.bound_mean:
            layers.append(lambda x: bound_by_tanh(
                x, self.min_action, self.max_action))

        super().__init__()
        with self.init_scope():
            self.hidden_layers = links.Sequence(*layers)
            self.var_param = chainer.Parameter(
<<<<<<< HEAD
                initializer=var_init, shape=(var_size,))
=======
                initializer=0.0, shape=(var_size,))
>>>>>>> 5aa8d6e2

    def __call__(self, x):
        mean = self.hidden_layers(x)
        var = F.broadcast_to(
<<<<<<< HEAD
            self.var_func(self.var_param),
=======
            F.softplus(self.var_param),
>>>>>>> 5aa8d6e2
            mean.shape)
        return distribution.GaussianDistribution(mean, var)


class FCGaussianPolicyWithFixedCovariance(links.Sequence, GaussianPolicy):
    """Gaussian policy that consists of FC layers with fixed covariance.

    This model has one output layers: the mean layer.
    The mean of the Gaussian is computed in the same way as FCGaussianPolicy.
    The variance of the Gaussian must be specified as an argument.

    Args:
        n_input_channels (int): Number of input channels.
        action_size (int): Number of dimensions of the action space.
        var (float or ndarray): Variance of the Gaussian distribution.
        n_hidden_layers (int): Number of hidden layers.
        n_hidden_channels (int): Number of hidden channels.
        min_action (ndarray): Minimum action. Used only when bound_mean=True.
        max_action (ndarray): Maximum action. Used only when bound_mean=True.
        nonlinearity (callable): Nonlinearity placed between layers.
        mean_wscale (float): Scale of weight initialization of the mean layer.
    """

    def __init__(self, n_input_channels, action_size, var,
                 n_hidden_layers=0, n_hidden_channels=None,
                 min_action=None, max_action=None, bound_mean=False,
                 nonlinearity=F.relu, mean_wscale=1):

        self.n_input_channels = n_input_channels
        self.action_size = action_size
        self.n_hidden_layers = n_hidden_layers
        self.n_hidden_channels = n_hidden_channels
        self.min_action = min_action
        self.max_action = max_action
        self.bound_mean = bound_mean
        self.nonlinearity = nonlinearity
        if np.isscalar(var):
            self.var = np.full(action_size, var, dtype=np.float32)
        else:
            self.var = var
        layers = []
        if n_hidden_layers > 0:
            # Input to hidden
            layers.append(L.Linear(n_input_channels, n_hidden_channels))
            layers.append(self.nonlinearity)
            for _ in range(n_hidden_layers - 1):
                # Hidden to hidden
                layers.append(L.Linear(n_hidden_channels, n_hidden_channels))
                layers.append(self.nonlinearity)
            # The last layer is used to compute the mean
            layers.append(
                L.Linear(n_hidden_channels, action_size,
                         initialW=LeCunNormal(mean_wscale)))
        else:
            # There's only one layer for computing the mean
            layers.append(
                L.Linear(n_input_channels, action_size,
                         initialW=LeCunNormal(mean_wscale)))

        if self.bound_mean:
            layers.append(lambda x: bound_by_tanh(
                x, self.min_action, self.max_action))

        def get_var_array(shape):
            self.var = self.xp.asarray(self.var)
            return self.xp.broadcast_to(self.var, shape)

        layers.append(lambda x: distribution.GaussianDistribution(
            x, get_var_array(x.shape)))
        super().__init__(*layers)


class LinearGaussianPolicyWithDiagonalCovariance(
        chainer.ChainList, GaussianPolicy):
    """Linear Gaussian policy whose covariance matrix is diagonal."""

    def __init__(self, n_input_channels, action_size):

        self.n_input_channels = n_input_channels
        self.action_size = action_size

        self.mean_layer = L.Linear(n_input_channels, action_size)
        self.var_layer = L.Linear(n_input_channels, action_size)

        super().__init__(self.mean_layer, self.var_layer)

    def compute_mean_and_var(self, x):
        # mean = self.mean_layer(x)
        mean = F.tanh(self.mean_layer(x)) * 2.0
        var = F.softplus(self.var_layer(x))
        return mean, var


class LinearGaussianPolicyWithSphericalCovariance(
        chainer.ChainList, GaussianPolicy):
    """Linear Gaussian policy whose covariance matrix is spherical."""

    def __init__(self, n_input_channels, action_size):

        self.n_input_channels = n_input_channels
        self.action_size = action_size

        self.mean_layer = L.Linear(n_input_channels, action_size)
        self.var_layer = L.Linear(n_input_channels, 1)

        super().__init__(self.mean_layer, self.var_layer)

    def compute_mean_and_var(self, x):
        # mean = self.mean_layer(x)
        mean = F.tanh(self.mean_layer(x)) * 2.0
        var = F.softplus(F.broadcast_to(self.var_layer(x), mean.data.shape))
        return mean, var<|MERGE_RESOLUTION|>--- conflicted
+++ resolved
@@ -151,14 +151,10 @@
                  n_hidden_layers=0, n_hidden_channels=None,
                  min_action=None, max_action=None, bound_mean=False,
                  var_type='spherical',
-<<<<<<< HEAD
                  nonlinearity=F.relu,
                  mean_wscale=1,
                  var_func=F.softplus,
                  var_init=0.0):
-=======
-                 nonlinearity=F.relu, mean_wscale=1):
->>>>>>> 5aa8d6e2
 
         self.n_input_channels = n_input_channels
         self.action_size = action_size
@@ -169,7 +165,6 @@
         self.bound_mean = bound_mean
         self.nonlinearity = nonlinearity
         var_size = {'spherical': 1, 'diagonal': action_size}[var_type]
-<<<<<<< HEAD
         self.var_func = var_func
 
         layers = []
@@ -187,19 +182,6 @@
             layers.append(
                 L.Linear(n_input_channels, action_size,
                          initialW=LeCunNormal(mean_wscale)))
-=======
-
-        layers = []
-        layers.append(L.Linear(n_input_channels, n_hidden_channels))
-        for _ in range(n_hidden_layers - 1):
-            layers.append(self.nonlinearity)
-            layers.append(L.Linear(n_hidden_channels, n_hidden_channels))
-        layers.append(self.nonlinearity)
-        # The last layer is used to compute the mean
-        layers.append(
-            L.Linear(n_hidden_channels, action_size,
-                     initialW=LeCunNormal(mean_wscale)))
->>>>>>> 5aa8d6e2
 
         if self.bound_mean:
             layers.append(lambda x: bound_by_tanh(
@@ -209,20 +191,12 @@
         with self.init_scope():
             self.hidden_layers = links.Sequence(*layers)
             self.var_param = chainer.Parameter(
-<<<<<<< HEAD
                 initializer=var_init, shape=(var_size,))
-=======
-                initializer=0.0, shape=(var_size,))
->>>>>>> 5aa8d6e2
 
     def __call__(self, x):
         mean = self.hidden_layers(x)
         var = F.broadcast_to(
-<<<<<<< HEAD
             self.var_func(self.var_param),
-=======
-            F.softplus(self.var_param),
->>>>>>> 5aa8d6e2
             mean.shape)
         return distribution.GaussianDistribution(mean, var)
 

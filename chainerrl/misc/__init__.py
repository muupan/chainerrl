--- conflicted
+++ resolved
@@ -7,8 +7,5 @@
 from chainerrl.misc.namedpersistent import namedpersistent  # NOQA
 from chainerrl.misc.is_return_code_zero import is_return_code_zero  # NOQA
 from chainerrl.misc.random_seed import set_random_seed  # NOQA
-<<<<<<< HEAD
 from chainerrl.misc.stoppable_thread import StoppableThread  # NOQA
-=======
-from chainerrl.misc.pretrained_models import download_model  # NOQA
->>>>>>> 499b7982
+from chainerrl.misc.pretrained_models import download_model  # NOQA
--- conflicted
+++ resolved
@@ -19,10 +19,6 @@
 from chainerrl.agents.reinforce import REINFORCE  # NOQA
 from chainerrl.agents.residual_dqn import ResidualDQN  # NOQA
 from chainerrl.agents.sarsa import SARSA  # NOQA
-<<<<<<< HEAD
-from chainerrl.agents.trpo import TRPO  # NOQA
-from chainerrl.agents.state_q_function_actor import StateQFunctionActor  # NOQA
-=======
 from chainerrl.agents.td3 import TD3  # NOQA
 from chainerrl.agents.trpo import TRPO  # NOQA
->>>>>>> 9a26e2af
+from chainerrl.agents.state_q_function_actor import StateQFunctionActor  # NOQA
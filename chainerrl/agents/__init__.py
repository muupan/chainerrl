--- conflicted
+++ resolved
@@ -2,11 +2,8 @@
 from chainerrl.agents.a3c import A3C  # NOQA
 from chainerrl.agents.acer import ACER  # NOQA
 from chainerrl.agents.al import AL  # NOQA
-<<<<<<< HEAD
 from chainerrl.agents.bc import BehavioralCloning  # NOQA
-=======
 from chainerrl.agents.categorical_double_dqn import CategoricalDoubleDQN  # NOQA
->>>>>>> 42ff2c0b
 from chainerrl.agents.categorical_dqn import CategoricalDQN  # NOQA
 from chainerrl.agents.ddpg import DDPG  # NOQA
 from chainerrl.agents.double_dqn import DoubleDQN  # NOQA

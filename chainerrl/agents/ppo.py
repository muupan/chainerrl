from __future__ import division
from __future__ import print_function
from __future__ import unicode_literals
from __future__ import absolute_import
from builtins import *  # NOQA
from future import standard_library
standard_library.install_aliases()  # NOQA

import collections
import itertools

import chainer
from chainer import cuda
import chainer.functions as F
import numpy as np

from chainerrl import agent
from chainerrl.misc.batch_states import batch_states


def _mean_or_nan(xs):
    """Return its mean a non-empty sequence, numpy.nan for a empty one."""
    return np.mean(xs) if xs else np.nan


def _elementwise_clip(x, x_min, x_max):
    """Elementwise clipping

    Note: chainer.functions.clip supports clipping to constant intervals
    """
    return F.minimum(F.maximum(x, x_min), x_max)


def _add_advantage_and_value_target_to_episode(episode, gamma, lambd):
    """Add advantage and value target values to an episode."""
    adv = 0.0
    for transition in reversed(episode):
        td_err = (
            transition['reward']
            + (gamma * transition['nonterminal'] * transition['next_v_pred'])
            - transition['v_pred']
        )
        adv = td_err + gamma * lambd * adv
        transition['adv'] = adv
        transition['v_teacher'] = adv + transition['v_pred']


def _add_advantage_and_value_target_to_episodes(episodes, gamma, lambd):
    """Add advantage and value target values to a list of episodes."""
    for episode in episodes:
        _add_advantage_and_value_target_to_episode(
            episode, gamma=gamma, lambd=lambd)


def _add_log_prob_and_value_to_episodes(
        episodes,
        model,
        phi,
        batch_states,
        obs_normalizer,
):

    dataset = list(itertools.chain.from_iterable(episodes))
    xp = model.xp

    # Compute v_pred and next_v_pred
    states = batch_states([b['state'] for b in dataset], xp, phi)
    next_states = batch_states([b['next_state'] for b in dataset], xp, phi)

    if obs_normalizer:
        states = obs_normalizer(states, update=False)
        next_states = obs_normalizer(next_states, update=False)

    with chainer.using_config('train', False), chainer.no_backprop_mode():
        distribs, vs_pred = model(states)
        _, next_vs_pred = model(next_states)

        actions = xp.array([b['action'] for b in dataset])
        log_probs = chainer.cuda.to_cpu(distribs.log_prob(actions).array)
        vs_pred = chainer.cuda.to_cpu(vs_pred.array.ravel())
        next_vs_pred = chainer.cuda.to_cpu(next_vs_pred.array.ravel())

    for transition, log_prob, v_pred, next_v_pred in zip(dataset,
                                                         log_probs,
                                                         vs_pred,
                                                         next_vs_pred):
        transition['log_prob'] = log_prob
        transition['v_pred'] = v_pred
        transition['next_v_pred'] = next_v_pred


class PPO(agent.AttributeSavingMixin, agent.BatchAgent):
    """Proximal Policy Optimization

    See https://arxiv.org/abs/1707.06347

    Args:
        model (A3CModel): Model to train.  Recurrent models are not supported.
            state s  |->  (pi(s, _), v(s))
        optimizer (chainer.Optimizer): Optimizer used to train the model
        gpu (int): GPU device id if not None nor negative
        gamma (float): Discount factor [0, 1]
        lambd (float): Lambda-return factor [0, 1]
        phi (callable): Feature extractor function
        value_func_coef (float): Weight coefficient for loss of
            value function (0, inf)
        entropy_coef (float): Weight coefficient for entropy bonus [0, inf)
        update_interval (int): Model update interval in step
        minibatch_size (int): Minibatch size
        epochs (int): Training epochs in an update
        clip_eps (float): Epsilon for pessimistic clipping of likelihood ratio
            to update policy
        clip_eps_vf (float): Epsilon for pessimistic clipping of value
            to update value function. If it is ``None``, value function is not
            clipped on updates.
        standardize_advantages (bool): Use standardized advantages on updates
        value_stats_window (int): Window size used to compute statistics
            of value predictions.
        entropy_stats_window (int): Window size used to compute statistics
            of entropy of action distributions.
        value_loss_stats_window (int): Window size used to compute statistics
            of loss values regarding the value function.
        policy_loss_stats_window (int): Window size used to compute statistics
            of loss values regarding the policy.

    Statistics:
        average_value: Average of value predictions on non-terminal states.
            It's updated on (batch_)act_and_train.
        average_entropy: Average of entropy of action distributions on
            non-terminal states. It's updated on (batch_)act_and_train.
        average_value_loss: Average of losses regarding the value function.
            It's updated after the model is updated.
        average_policy_loss: Average of losses regarding the policy.
            It's updated after the model is updated.
    """

    saved_attributes = ['model', 'optimizer', 'obs_normalizer']

    def __init__(self,
                 model,
                 optimizer,
                 obs_normalizer=None,
                 gpu=None,
                 gamma=0.99,
                 lambd=0.95,
                 phi=lambda x: x,
                 value_func_coef=1.0,
                 entropy_coef=0.01,
                 update_interval=2048,
                 minibatch_size=64,
                 epochs=10,
                 clip_eps=0.2,
                 clip_eps_vf=None,
                 standardize_advantages=True,
                 batch_states=batch_states,
                 value_stats_window=1000,
                 entropy_stats_window=1000,
                 value_loss_stats_window=100,
                 policy_loss_stats_window=100,
                 ):
        self.model = model
        self.optimizer = optimizer
        self.obs_normalizer = obs_normalizer

        if gpu is not None and gpu >= 0:
            cuda.get_device_from_id(gpu).use()
            self.model.to_gpu(device=gpu)
            if self.obs_normalizer is not None:
                self.obs_normalizer.to_gpu(device=gpu)

        self.gamma = gamma
        self.lambd = lambd
        self.phi = phi
        self.value_func_coef = value_func_coef
        self.entropy_coef = entropy_coef
        self.update_interval = update_interval
        self.minibatch_size = minibatch_size
        self.epochs = epochs
        self.clip_eps = clip_eps
        self.clip_eps_vf = clip_eps_vf
        self.standardize_advantages = standardize_advantages
        self.batch_states = batch_states

        self.xp = self.model.xp

        # Contains episodes used for next update iteration
        self.memory = []

        # Contains transitions of the last episode not moved to self.memory yet
        self.last_episode = []
        self.last_state = None
        self.last_action = None

        # Batch versions of last_episode, last_state, and last_action
        self.batch_last_episode = None
        self.batch_last_state = None
        self.batch_last_action = None

        self.value_record = collections.deque(maxlen=value_stats_window)
        self.entropy_record = collections.deque(maxlen=entropy_stats_window)
        self.value_loss_record = collections.deque(
            maxlen=value_loss_stats_window)
        self.policy_loss_record = collections.deque(
            maxlen=policy_loss_stats_window)
        self.n_updates = 0

    def _initialize_batch_variables(self, num_envs):
        self.batch_last_episode = [[] for _ in range(num_envs)]
        self.batch_last_state = [None] * num_envs
        self.batch_last_action = [None] * num_envs

    def _update_if_dataset_is_ready(self):
        dataset_size = (
            sum(len(episode) for episode in self.memory)
            + len(self.last_episode)
            + (0 if self.batch_last_episode is None else sum(
                len(episode) for episode in self.batch_last_episode)))
        if dataset_size >= self.update_interval:
            self._flush_last_episode()
            dataset = self._make_dataset()
            assert len(dataset) == dataset_size
            self._update(dataset)
            self.memory = []

    def _make_dataset(self):

<<<<<<< HEAD
        _add_log_prob_and_value_to_episodes(
            episodes=self.memory,
            model=self.model,
            phi=self.phi,
            batch_states=self.batch_states,
            obs_normalizer=self.obs_normalizer,
        )

        _add_advantage_and_value_target_to_episodes(
            self.memory, gamma=self.gamma, lambd=self.lambd)

        return list(itertools.chain.from_iterable(self.memory))
=======
        # Compute v_pred and next_v_pred
        states = self.batch_states([b['state'] for b in dataset], xp, self.phi)
        next_states = self.batch_states([b['next_state']
                                         for b in dataset], xp, self.phi)
        if self.obs_normalizer:
            states = self.obs_normalizer(states, update=False)
            next_states = self.obs_normalizer(next_states, update=False)
        with chainer.using_config('train', False), chainer.no_backprop_mode():
            _, vs_pred = self.model(states)
            vs_pred = chainer.cuda.to_cpu(vs_pred.array.ravel())
            _, next_vs_pred = self.model(next_states)
            next_vs_pred = chainer.cuda.to_cpu(next_vs_pred.array.ravel())
        for transition, v_pred, next_v_pred in zip(dataset,
                                                   vs_pred,
                                                   next_vs_pred):
            transition['v_pred'] = v_pred
            transition['next_v_pred'] = next_v_pred

        # Compute adv and v_teacher
        for episode in self.memory:
            adv = 0.0
            for transition in reversed(episode):
                td_err = (
                    transition['reward']
                    + (self.gamma * transition['nonterminal']
                       * transition['next_v_pred'])
                    - transition['v_pred']
                )
                adv = td_err + self.gamma * self.lambd * adv
                transition['adv'] = adv
                transition['v_teacher'] = adv + transition['v_pred']

        return dataset
>>>>>>> db8fa5c2

    def _flush_last_episode(self):
        if self.last_episode:
            self.memory.append(self.last_episode)
            self.last_episode = []
        if self.batch_last_episode:
            for i, episode in enumerate(self.batch_last_episode):
                if episode:
                    self.memory.append(episode)
                    self.batch_last_episode[i] = []

    def _update_obs_normalizer(self, dataset):
        assert self.obs_normalizer
        states = self.batch_states(
            [b['state'] for b in dataset], self.obs_normalizer.xp, self.phi)
        self.obs_normalizer.experience(states)

    def _update(self, dataset):
        """Update both the policy and the value function."""

        if self.obs_normalizer:
            self._update_obs_normalizer(dataset)

        xp = self.model.xp

        assert 'state' in dataset[0]
        assert 'v_teacher' in dataset[0]

        dataset_iter = chainer.iterators.SerialIterator(
            dataset, self.minibatch_size)

        if self.standardize_advantages:
            all_advs = xp.array([b['adv'] for b in dataset])
            mean_advs = xp.mean(all_advs)
            std_advs = xp.std(all_advs)

        while dataset_iter.epoch < self.epochs:
            batch = dataset_iter.__next__()
            states = self.batch_states(
                [b['state'] for b in batch], xp, self.phi)
            if self.obs_normalizer:
                states = self.obs_normalizer(states, update=False)
            actions = xp.array([b['action'] for b in batch])
            distribs, vs_pred = self.model(states)

            advs = xp.array([b['adv'] for b in batch], dtype=xp.float32)
            if self.standardize_advantages:
                advs = (advs - mean_advs) / (std_advs + 1e-8)

            log_probs_old = xp.array([b['log_prob']
                                      for b in batch], dtype=xp.float32)
            vs_pred_old = xp.array([b['v_pred']
                                    for b in batch], dtype=xp.float32)
            vs_teacher = xp.array([b['v_teacher']
                                   for b in batch], dtype=xp.float32)
            # Same shape as vs_pred: (batch_size, 1)
            vs_pred_old = vs_pred_old[..., None]
            vs_teacher = vs_teacher[..., None]

            self.optimizer.update(
                self._lossfun,
                distribs.entropy, vs_pred, distribs.log_prob(actions),
                vs_pred_old=vs_pred_old,
                log_probs_old=log_probs_old,
                advs=advs,
                vs_teacher=vs_teacher,
            )
            self.n_updates += 1

    def _lossfun(self,
                 entropy, vs_pred, log_probs,
                 vs_pred_old, log_probs_old,
                 advs, vs_teacher):

        prob_ratio = F.exp(log_probs - log_probs_old)

        loss_policy = - F.mean(F.minimum(
            prob_ratio * advs,
            F.clip(prob_ratio, 1 - self.clip_eps, 1 + self.clip_eps) * advs))

        if self.clip_eps_vf is None:
            loss_value_func = F.mean_squared_error(vs_pred, vs_teacher)
        else:
            loss_value_func = F.mean(F.maximum(
                F.square(vs_pred - vs_teacher),
                F.square(_elementwise_clip(vs_pred,
                                           vs_pred_old - self.clip_eps_vf,
                                           vs_pred_old + self.clip_eps_vf)
                         - vs_teacher)
            ))
        loss_entropy = -F.mean(entropy)

        self.value_loss_record.append(float(loss_value_func.array))
        self.policy_loss_record.append(float(loss_policy.array))

        loss = (
            loss_policy
            + self.value_func_coef * loss_value_func
            + self.entropy_coef * loss_entropy
        )

        return loss

    def act_and_train(self, obs, reward):

        if self.last_state is not None:
            self.last_episode.append({
                'state': self.last_state,
                'action': self.last_action,
                'reward': reward,
                'next_state': obs,
                'nonterminal': 1.0,
            })
        self._update_if_dataset_is_ready()

        xp = self.xp
        b_state = self.batch_states([obs], xp, self.phi)

        if self.obs_normalizer:
            b_state = self.obs_normalizer(b_state, update=False)

        # action_distrib will be recomputed when computing gradients
        with chainer.using_config('train', False), chainer.no_backprop_mode():
            action_distrib, value = self.model(b_state)
            action = chainer.cuda.to_cpu(action_distrib.sample().array)[0]
            self.entropy_record.append(float(action_distrib.entropy.array))
            self.value_record.append(float(value.array))

        self.last_state = obs
        self.last_action = action

        return action

    def act(self, obs):
        xp = self.xp
        b_state = self.batch_states([obs], xp, self.phi)

        if self.obs_normalizer:
            b_state = self.obs_normalizer(b_state, update=False)

        with chainer.using_config('train', False), chainer.no_backprop_mode():
            action_distrib, _ = self.model(b_state)
            action = chainer.cuda.to_cpu(action_distrib.sample().array)[0]

        return action

    def stop_episode_and_train(self, state, reward, done=False):

        assert self.last_state is not None
        self.last_episode.append({
            'state': self.last_state,
            'action': self.last_action,
            'reward': reward,
            'next_state': state,
            'nonterminal': 0.0 if done else 1.0,
        })

        self.last_state = None
        self.last_action = None

        self._flush_last_episode()
        self.stop_episode()

        self._update_if_dataset_is_ready()

    def stop_episode(self):
        pass

    def batch_act(self, batch_obs):
        xp = self.xp
        b_state = self.batch_states(batch_obs, xp, self.phi)

        if self.obs_normalizer:
            b_state = self.obs_normalizer(b_state, update=False)

        with chainer.using_config('train', False), chainer.no_backprop_mode():
            action_distrib, _ = self.model(b_state)
            action = chainer.cuda.to_cpu(action_distrib.sample().array)

        return action

    def batch_act_and_train(self, batch_obs):
        xp = self.xp
        b_state = self.batch_states(batch_obs, xp, self.phi)

        if self.obs_normalizer:
            b_state = self.obs_normalizer(b_state, update=False)

        num_envs = len(batch_obs)
        if self.batch_last_episode is None:
            self._initialize_batch_variables(num_envs)
        assert len(self.batch_last_episode) == num_envs
        assert len(self.batch_last_state) == num_envs
        assert len(self.batch_last_action) == num_envs

        # action_distrib will be recomputed when computing gradients
        with chainer.using_config('train', False), chainer.no_backprop_mode():
            action_distrib, batch_value = self.model(b_state)
            batch_action = chainer.cuda.to_cpu(action_distrib.sample().array)
            self.entropy_record.extend(
                chainer.cuda.to_cpu(action_distrib.entropy.array))
            self.value_record.extend(chainer.cuda.to_cpu((batch_value.array)))

        self.batch_last_state = list(batch_obs)
        self.batch_last_action = list(batch_action)

        return batch_action

    def batch_observe(self, batch_obs, batch_reward, batch_done, batch_reset):
        pass

    def batch_observe_and_train(self, batch_obs, batch_reward,
                                batch_done, batch_reset):

        for i, (state, action, reward, next_state, done, reset) in enumerate(zip(  # NOQA
            self.batch_last_state,
            self.batch_last_action,
            batch_reward,
            batch_obs,
            batch_done,
            batch_reset,
        )):
            if state is not None:
                assert action is not None
                self.batch_last_episode[i].append({
                    'state': state,
                    'action': action,
                    'reward': reward,
                    'next_state': next_state,
                    'nonterminal': 0.0 if done else 1.0,
                })
            if done or reset:
                assert self.batch_last_episode[i]
                self.memory.append(self.batch_last_episode[i])
                self.batch_last_episode[i] = []
                self.batch_last_state[i] = None
                self.batch_last_action[i] = None

        self._update_if_dataset_is_ready()

    def get_statistics(self):
        return [
            ('average_value', _mean_or_nan(self.value_record)),
            ('average_entropy', _mean_or_nan(self.entropy_record)),
            ('average_value_loss', _mean_or_nan(self.value_loss_record)),
            ('average_policy_loss', _mean_or_nan(self.policy_loss_record)),
            ('n_updates', self.n_updates),
        ]<|MERGE_RESOLUTION|>--- conflicted
+++ resolved
@@ -224,7 +224,6 @@
 
     def _make_dataset(self):
 
-<<<<<<< HEAD
         _add_log_prob_and_value_to_episodes(
             episodes=self.memory,
             model=self.model,
@@ -237,41 +236,6 @@
             self.memory, gamma=self.gamma, lambd=self.lambd)
 
         return list(itertools.chain.from_iterable(self.memory))
-=======
-        # Compute v_pred and next_v_pred
-        states = self.batch_states([b['state'] for b in dataset], xp, self.phi)
-        next_states = self.batch_states([b['next_state']
-                                         for b in dataset], xp, self.phi)
-        if self.obs_normalizer:
-            states = self.obs_normalizer(states, update=False)
-            next_states = self.obs_normalizer(next_states, update=False)
-        with chainer.using_config('train', False), chainer.no_backprop_mode():
-            _, vs_pred = self.model(states)
-            vs_pred = chainer.cuda.to_cpu(vs_pred.array.ravel())
-            _, next_vs_pred = self.model(next_states)
-            next_vs_pred = chainer.cuda.to_cpu(next_vs_pred.array.ravel())
-        for transition, v_pred, next_v_pred in zip(dataset,
-                                                   vs_pred,
-                                                   next_vs_pred):
-            transition['v_pred'] = v_pred
-            transition['next_v_pred'] = next_v_pred
-
-        # Compute adv and v_teacher
-        for episode in self.memory:
-            adv = 0.0
-            for transition in reversed(episode):
-                td_err = (
-                    transition['reward']
-                    + (self.gamma * transition['nonterminal']
-                       * transition['next_v_pred'])
-                    - transition['v_pred']
-                )
-                adv = td_err + self.gamma * self.lambd * adv
-                transition['adv'] = adv
-                transition['v_teacher'] = adv + transition['v_pred']
-
-        return dataset
->>>>>>> db8fa5c2
 
     def _flush_last_episode(self):
         if self.last_episode:

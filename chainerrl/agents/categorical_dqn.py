--- conflicted
+++ resolved
@@ -51,12 +51,7 @@
     assert u.shape == (batch_size, n_atoms)
 
     if cuda.available and xp is cuda.cupy:
-<<<<<<< HEAD
-        import cupyx
-        scatter_add = cupyx.scatter_add
-=======
         scatter_add = cuda.cupyx.scatter_add
->>>>>>> 423b7325
     else:
         scatter_add = np.add.at
 

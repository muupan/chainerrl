from __future__ import division
from __future__ import print_function
from __future__ import unicode_literals
from __future__ import absolute_import
from builtins import *  # NOQA
from future import standard_library
standard_library.install_aliases()  # NOQA

import copy
import collections
from logging import getLogger
import multiprocessing as mp
import threading
import time

import chainer
from chainer import cuda
import chainer.functions as F
import numpy as np

import chainerrl
from chainerrl import agent
from chainerrl.misc.batch_states import batch_states
from chainerrl.misc.copy_param import synchronize_parameters
from chainerrl.misc.copy_param import copy_param
from chainerrl.replay_buffer import batch_experiences
from chainerrl.replay_buffer import batch_recurrent_experiences
from chainerrl.replay_buffer import ReplayUpdater


def _mean_or_nan(xs):
    """Return its mean a non-empty sequence, numpy.nan for a empty one."""
    return np.mean(xs) if xs else np.nan


def compute_value_loss(y, t, clip_delta=True, batch_accumulator='mean'):
    """Compute a loss for value prediction problem.

    Args:
        y (Variable or ndarray): Predicted values.
        t (Variable or ndarray): Target values.
        clip_delta (bool): Use the Huber loss function if set True.
        batch_accumulator (str): 'mean' or 'sum'. 'mean' will use the mean of
            the loss values in a batch. 'sum' will use the sum.
    Returns:
        (Variable) scalar loss
    """
    assert batch_accumulator in ('mean', 'sum')
    y = F.reshape(y, (-1, 1))
    t = F.reshape(t, (-1, 1))
    if clip_delta:
        loss_sum = F.sum(F.huber_loss(y, t, delta=1.0))
        if batch_accumulator == 'mean':
            loss = loss_sum / y.shape[0]
        elif batch_accumulator == 'sum':
            loss = loss_sum
    else:
        loss_mean = F.mean_squared_error(y, t) / 2
        if batch_accumulator == 'mean':
            loss = loss_mean
        elif batch_accumulator == 'sum':
            loss = loss_mean * y.shape[0]
    return loss


def compute_weighted_value_loss(y, t, weights,
                                clip_delta=True, batch_accumulator='mean'):
    """Compute a loss for value prediction problem.

    Args:
        y (Variable or ndarray): Predicted values.
        t (Variable or ndarray): Target values.
        weights (ndarray): Weights for y, t.
        clip_delta (bool): Use the Huber loss function if set True.
        batch_accumulator (str): 'mean' will divide loss by batchsize
    Returns:
        (Variable) scalar loss
    """
    assert batch_accumulator in ('mean', 'sum')
    y = F.reshape(y, (-1, 1))
    t = F.reshape(t, (-1, 1))
    if clip_delta:
        losses = F.huber_loss(y, t, delta=1.0)
    else:
        losses = F.square(y - t) / 2
    losses = F.reshape(losses, (-1,))
    loss_sum = F.sum(losses * weights)
    if batch_accumulator == 'mean':
        loss = loss_sum / y.shape[0]
    elif batch_accumulator == 'sum':
        loss = loss_sum
    return loss


def _batch_reset_recurrent_states_when_episodes_end(
        model, batch_done, batch_reset, recurrent_states):
    """Reset recurrent states when episodes end.

    Args:
        model (chainer.Link): Model that implements `StatelessRecurrent`.
        batch_done (array-like of bool): True iff episodes are terminal.
        batch_reset (array-like of bool): True iff episodes will be reset.
        recurrent_states (object): Recurrent state.

    Returns:
        object: New recurrent states.
    """
    indices_that_ended = [
        i for i, (done, reset)
        in enumerate(zip(batch_done, batch_reset)) if done or reset]
    if indices_that_ended:
        return model.mask_recurrent_state_at(
            recurrent_states, indices_that_ended)
    else:
        return recurrent_states


class DQN(agent.AttributeSavingMixin, agent.BatchAgent):
    """Deep Q-Network algorithm.

    Args:
        q_function (StateQFunction): Q-function
        optimizer (Optimizer): Optimizer that is already setup
        replay_buffer (ReplayBuffer): Replay buffer
        gamma (float): Discount factor
        explorer (Explorer): Explorer that specifies an exploration strategy.
        gpu (int): GPU device id if not None nor negative.
        replay_start_size (int): if the replay buffer's size is less than
            replay_start_size, skip update
        minibatch_size (int): Minibatch size
        update_interval (int): Model update interval in step
        target_update_interval (int): Target model update interval in step
        clip_delta (bool): Clip delta if set True
        phi (callable): Feature extractor applied to observations
        target_update_method (str): 'hard' or 'soft'.
        soft_update_tau (float): Tau of soft target update.
        n_times_update (int): Number of repetition of update
        batch_accumulator (str): 'mean' or 'sum'
        episodic_update_len (int or None): Subsequences of this length are used
            for update if set int and episodic_update=True
        logger (Logger): Logger used
        batch_states (callable): method which makes a batch of observations.
            default is `chainerrl.misc.batch_states.batch_states`
        recurrent (bool): If set to True, `model` is assumed to implement
            `chainerrl.links.StatelessRecurrent` and updated in a recurrent
            manner.
    """

    saved_attributes = ('model', 'target_model', 'optimizer')

    def __init__(self, q_function, optimizer, replay_buffer, gamma,
                 explorer, gpu=None, replay_start_size=50000,
                 minibatch_size=32, update_interval=1,
                 target_update_interval=10000, clip_delta=True,
                 phi=lambda x: x,
                 target_update_method='hard',
                 soft_update_tau=1e-2,
                 n_times_update=1,
                 batch_accumulator='mean',
                 episodic_update_len=None,
                 logger=getLogger(__name__),
                 batch_states=batch_states,
                 recurrent=False,
                 ):
        self.model = q_function
        self.q_function = q_function  # For backward compatibility

        if gpu is not None and gpu >= 0:
            cuda.get_device(gpu).use()
            self.model.to_gpu(device=gpu)

        self.xp = self.model.xp
        self.replay_buffer = replay_buffer
        self.optimizer = optimizer
        self.gamma = gamma
        self.explorer = explorer
        self.gpu = gpu
        self.target_update_interval = target_update_interval
        self.clip_delta = clip_delta
        self.phi = phi
        self.target_update_method = target_update_method
        self.soft_update_tau = soft_update_tau
        self.batch_accumulator = batch_accumulator
        assert batch_accumulator in ('mean', 'sum')
        self.logger = logger
        self.batch_states = batch_states
        self.recurrent = recurrent
        if self.recurrent:
            update_func = self.update_from_episodes
        else:
            update_func = self.update
        self.replay_updater = ReplayUpdater(
            replay_buffer=replay_buffer,
            update_func=update_func,
            batchsize=minibatch_size,
            episodic_update=recurrent,
            episodic_update_len=episodic_update_len,
            n_times_update=n_times_update,
            replay_start_size=replay_start_size,
            update_interval=update_interval,
        )
        self.minibatch_size = minibatch_size
        self.episodic_update_len = episodic_update_len
        self.replay_start_size = replay_start_size
        self.update_interval = update_interval

        assert target_update_interval % update_interval == 0,\
            "target_update_interval should be a multiple of update_interval"

        self.t = 0
        self.last_state = None
        self.last_action = None
        self.target_model = None
        self.sync_target_network()
        # For backward compatibility
        self.target_q_function = self.target_model

        # Statistics
        self.q_record = collections.deque(maxlen=1000)
        self.loss_record = collections.deque(maxlen=100)

        # Recurrent states of the model
        self.train_recurrent_states = None
        self.train_prev_recurrent_states = None
        self.test_recurrent_states = None

        # Error checking
        if (self.replay_buffer.capacity is not None and
                self.replay_buffer.capacity <
                self.replay_updater.replay_start_size):
            raise ValueError(
                'Replay start size cannot exceed '
                'replay buffer capacity.')

    def sync_target_network(self):
        """Synchronize target network with current network."""
        if self.target_model is None:
            self.target_model = copy.deepcopy(self.model)
            call_orig = self.target_model.__call__

            def call_test(self_, x):
                with chainer.using_config('train', False):
                    return call_orig(self_, x)

            self.target_model.__call__ = call_test
        else:
            synchronize_parameters(
                src=self.model,
                dst=self.target_model,
                method=self.target_update_method,
                tau=self.soft_update_tau)

    def update(self, experiences, errors_out=None):
        """Update the model from experiences

        Args:
            experiences (list): List of lists of dicts.
                For DQN, each dict must contains:
                  - state (object): State
                  - action (object): Action
                  - reward (float): Reward
                  - is_state_terminal (bool): True iff next state is terminal
                  - next_state (object): Next state
                  - weight (float, optional): Weight coefficient. It can be
                    used for importance sampling.
            errors_out (list or None): If set to a list, then TD-errors
                computed from the given experiences are appended to the list.

        Returns:
            None
        """
        has_weight = 'weight' in experiences[0][0]
        exp_batch = batch_experiences(
            experiences, xp=self.xp,
            phi=self.phi, gamma=self.gamma,
            batch_states=self.batch_states)
        if has_weight:
            exp_batch['weights'] = self.xp.asarray(
                [elem[0]['weight']for elem in experiences],
                dtype=self.xp.float32)
            if errors_out is None:
                errors_out = []
        loss = self._compute_loss(exp_batch, errors_out=errors_out)
        if has_weight:
            self.replay_buffer.update_errors(errors_out)

        self.loss_record.append(float(loss.array))

        self.model.cleargrads()
        loss.backward()
        self.optimizer.update()

    def update_from_episodes(self, episodes, errors_out=None):
        assert errors_out is None
        exp_batch = batch_recurrent_experiences(
            episodes,
            model=self.model,
            xp=self.xp,
            phi=self.phi, gamma=self.gamma,
            batch_states=self.batch_states,
        )
        loss = self._compute_loss(exp_batch, errors_out=None)
        self.optimizer.update(lambda: loss)
        self.loss_record.append(float(loss.array))

    def _compute_target_values(self, exp_batch):
        batch_next_state = exp_batch['next_state']

        if self.recurrent:
            target_next_qout, _ = self.target_model.n_step_forward(
                batch_next_state, exp_batch['next_recurrent_state'],
                output_mode='concat')
        else:
            target_next_qout = self.target_model(batch_next_state)
        next_q_max = target_next_qout.max

        batch_rewards = exp_batch['reward']
        batch_terminal = exp_batch['is_state_terminal']
        discount = exp_batch['discount']

        return batch_rewards + discount * (1.0 - batch_terminal) * next_q_max

    def _compute_y_and_t(self, exp_batch):
        batch_size = exp_batch['reward'].shape[0]

        # Compute Q-values for current states
        batch_state = exp_batch['state']

        if self.recurrent:
            qout, _ = self.model.n_step_forward(
                batch_state,
                exp_batch['recurrent_state'],
                output_mode='concat',
            )
        else:
            qout = self.model(batch_state)

        batch_actions = exp_batch['action']
        batch_q = F.reshape(qout.evaluate_actions(
            batch_actions), (batch_size, 1))

        with chainer.no_backprop_mode():
            batch_q_target = F.reshape(
                self._compute_target_values(exp_batch),
                (batch_size, 1))

        return batch_q, batch_q_target

    def _compute_loss(self, exp_batch, errors_out=None):
        """Compute the Q-learning loss for a batch of experiences


        Args:
          exp_batch (dict): A dict of batched arrays of transitions
        Returns:
          Computed loss from the minibatch of experiences
        """
        y, t = self._compute_y_and_t(exp_batch)

        self.q_record.extend(cuda.to_cpu(y.array).ravel())

        if errors_out is not None:
            del errors_out[:]
            delta = F.absolute(y - t)
            if delta.ndim == 2:
                delta = F.sum(delta, axis=1)
            delta = cuda.to_cpu(delta.array)
            for e in delta:
                errors_out.append(e)

        if 'weights' in exp_batch:
            return compute_weighted_value_loss(
                y, t, exp_batch['weights'],
                clip_delta=self.clip_delta,
                batch_accumulator=self.batch_accumulator)
        else:
            return compute_value_loss(y, t, clip_delta=self.clip_delta,
                                      batch_accumulator=self.batch_accumulator)

    def act(self, obs):
        with chainer.using_config('train', False), chainer.no_backprop_mode():
            action_value =\
                self._evaluate_model_and_update_test_recurrent_states([obs])
            q = float(action_value.max.array)
            action = cuda.to_cpu(action_value.greedy_actions.array)[0]

        self.logger.debug('t:%s q:%s action_value:%s', self.t, q, action_value)
        return action

    def act_and_train(self, obs, reward):

        # Observe the consequences
        if self.last_state is not None:
            assert self.last_action is not None
            # Add a transition to the replay buffer
            transition = {
                'state': self.last_state,
                'action': self.last_action,
                'reward': reward,
                'next_state': obs,
                'is_state_terminal': False,
            }
            if self.recurrent:
                transition['recurrent_state'] =\
                    self.model.get_recurrent_state_at(
                        self.train_prev_recurrent_states,
                        0, unwrap_variable=True)
                self.train_prev_recurrent_states = None
                transition['next_recurrent_state'] =\
                    self.model.get_recurrent_state_at(
                        self.train_recurrent_states, 0, unwrap_variable=True)
            self.replay_buffer.append(**transition)

        # Update the target network
        if self.t % self.target_update_interval == 0:
            self.sync_target_network()

        # Update the model
        self.replay_updater.update_if_necessary(self.t)

        # Choose an action
        with chainer.using_config('train', False), chainer.no_backprop_mode():
            action_value =\
                self._evaluate_model_and_update_train_recurrent_states([obs])
            q = float(action_value.max.array)
            greedy_action = cuda.to_cpu(action_value.greedy_actions.array)[0]
        action = self.explorer.select_action(
            self.t, lambda: greedy_action, action_value=action_value)

        self.t += 1
        self.last_state = obs
        self.last_action = action

        self.logger.debug('t:%s q:%s action_value:%s', self.t, q, action_value)
        self.logger.debug('t:%s r:%s a:%s', self.t, reward, action)

        return self.last_action

    def _evaluate_model_and_update_train_recurrent_states(self, batch_obs):
        batch_xs = self.batch_states(batch_obs, self.xp, self.phi)
        if self.recurrent:
            self.train_prev_recurrent_states = self.train_recurrent_states
            batch_av, self.train_recurrent_states = self.model(
                batch_xs, self.train_recurrent_states)
        else:
            batch_av = self.model(batch_xs)
        return batch_av

    def _evaluate_model_and_update_test_recurrent_states(self, batch_obs):
        batch_xs = self.batch_states(batch_obs, self.xp, self.phi)
        if self.recurrent:
            batch_av, self.test_recurrent_states = self.model(
                batch_xs, self.test_recurrent_states)
        else:
            batch_av = self.model(batch_xs)
        return batch_av

    def batch_act_and_train(self, batch_obs):
        with chainer.using_config('train', False), chainer.no_backprop_mode():
            batch_av = self._evaluate_model_and_update_train_recurrent_states(
                batch_obs)
            batch_argmax = cuda.to_cpu(batch_av.greedy_actions.array)
        batch_action = [
            self.explorer.select_action(
                self.t, lambda: batch_argmax[i],
                action_value=batch_av[i:i + 1],
            )
            for i in range(len(batch_obs))]
        self.batch_last_obs = list(batch_obs)
        self.batch_last_action = list(batch_action)

        return batch_action

    def batch_act(self, batch_obs):
        with chainer.using_config('train', False), chainer.no_backprop_mode():
            batch_av = self._evaluate_model_and_update_test_recurrent_states(
                batch_obs)
            batch_argmax = cuda.to_cpu(batch_av.greedy_actions.array)
            return batch_argmax

    def batch_observe_and_train(self, batch_obs, batch_reward,
                                batch_done, batch_reset):
        for i in range(len(batch_obs)):
            self.t += 1
            # Update the target network
            if self.t % self.target_update_interval == 0:
                self.sync_target_network()
            if self.batch_last_obs[i] is not None:
                assert self.batch_last_action[i] is not None
                # Add a transition to the replay buffer
                transition = {
                    'state': self.batch_last_obs[i],
                    'action': self.batch_last_action[i],
                    'reward': batch_reward[i],
                    'next_state': batch_obs[i],
                    'next_action': None,
                    'is_state_terminal': batch_done[i],
                }
                if self.recurrent:
                    transition['recurrent_state'] =\
                        self.model.get_recurrent_state_at(
                            self.train_prev_recurrent_states,
                            i, unwrap_variable=True)
                    transition['next_recurrent_state'] =\
                        self.model.get_recurrent_state_at(
                            self.train_recurrent_states,
                            i, unwrap_variable=True)
                self.replay_buffer.append(**transition, env_id=i)
                if batch_reset[i] or batch_done[i]:
                    self.batch_last_obs[i] = None
                    self.batch_last_action[i] = None
                    self.replay_buffer.stop_current_episode(env_id=i)
            self.replay_updater.update_if_necessary(self.t)

        if self.recurrent:
            # Reset recurrent states when episodes end
            self.train_prev_recurrent_states = None
            self.train_recurrent_states =\
                _batch_reset_recurrent_states_when_episodes_end(
                    model=self.model,
                    batch_done=batch_done,
                    batch_reset=batch_reset,
                    recurrent_states=self.train_recurrent_states,
                )

    def batch_observe(self, batch_obs, batch_reward,
                      batch_done, batch_reset):
        if self.recurrent:
            # Reset recurrent states when episodes end
            self.test_recurrent_states =\
                _batch_reset_recurrent_states_when_episodes_end(
                    model=self.model,
                    batch_done=batch_done,
                    batch_reset=batch_reset,
                    recurrent_states=self.test_recurrent_states,
                )

    def stop_episode_and_train(self, state, reward, done=False):
        """Observe a terminal state and a reward.

        This function must be called once when an episode terminates.
        """

        assert self.last_state is not None
        assert self.last_action is not None

        # Add a transition to the replay buffer
        transition = {
            'state': self.last_state,
            'action': self.last_action,
            'reward': reward,
            'next_state': state,
            'next_action': self.last_action,
            'is_state_terminal': done,
        }
        if self.recurrent:
            transition['recurrent_state'] =\
                self.model.get_recurrent_state_at(
                    self.train_prev_recurrent_states, 0, unwrap_variable=True)
            self.train_prev_recurrent_states = None
            transition['next_recurrent_state'] =\
                self.model.get_recurrent_state_at(
                    self.train_recurrent_states, 0, unwrap_variable=True)
        self.replay_buffer.append(**transition)

        self.last_state = None
        self.last_action = None
        if self.recurrent:
            self.train_recurrent_states = None
        self.replay_buffer.stop_current_episode()

    def _can_start_replay(self):
        if len(self.replay_buffer) < self.replay_start_size:
            return False
        if (self.recurrent
                and self.replay_buffer.n_episodes < self.minibatch_size):
            return False
        return True

    def _poll_pipe(self, actor_idx, pipe):
        while pipe.poll():
            cmd, data = pipe.recv()
            if cmd == 'get_statistics':
                assert data is None
                pipe.send(self.get_statistics())
            elif cmd == 'load':
                self.load(data)
                pipe.send(None)
            elif cmd == 'save':
                self.save(data)
                pipe.send(None)
<<<<<<< HEAD
            else:
                raise RuntimeError(
                    'Unknown command from actor: {}'.format(cmd))

    def _poll_queue(self, actor_idx, queue, replay_buffer_lock):
        while not queue.empty():
            cmd, data = queue.get()
            if cmd == 'transition':
                with replay_buffer_lock:
                    self.replay_buffer.append(**data, env_id=actor_idx)
=======
            elif cmd == 'transition':
                self.replay_buffer.append(**data, env_id=actor_idx)
>>>>>>> c895d7c7
                self.t += 1
            elif cmd == 'stop_episode':
                assert data is None
                with replay_buffer_lock:
                    self.replay_buffer.stop_current_episode(env_id=actor_idx)
            else:
                raise RuntimeError(
                    'Unknown command from actor: {}'.format(cmd))

<<<<<<< HEAD
    def _learner_loop(self, queues, pipes, shared_model, replay_buffer_lock,
                      stop_event):

        poller = threading.Thread(
            target=self._poller_loop,
            kwargs=dict(
                queues=queues,
                pipes=pipes,
                replay_buffer_lock=replay_buffer_lock,
                stop_event=stop_event,
            )
        )
        poller.start()

=======
    def _learner_loop(self, shared_model, pipes, stop_event):
>>>>>>> c895d7c7
        # To stop this loop, call stop_event.set()
        while not stop_event.wait(0):
            time.sleep(1e-6)
            # Update model if possible
            if not self._can_start_replay():
                continue
            if self.recurrent:
                with replay_buffer_lock:
                    episodes = self.replay_buffer.sample_episodes(
                        self.minibatch_size, self.episodic_update_len)
                self.update_from_episodes(episodes)
            else:
                with replay_buffer_lock:
                    transitions = self.replay_buffer.sample(
                        self.minibatch_size)
                self.update(transitions)
            copy_param(source_link=self.model,
                       target_link=shared_model)
            # To keep the ratio of target updates to model updates,
            # here we calculate back the effective current timestep
            # from update_interval and number of updates so far.
            effective_timestep = self.optimizer.t * self.update_interval
            if effective_timestep % self.target_update_interval == 0:
                self.sync_target_network()

        poller.join()

    def _poller_loop(self, queues, pipes, replay_buffer_lock, stop_event):
        # To stop this loop, call stop_event.set()
        while not stop_event.wait(0):
            time.sleep(1e-6)
            # Poll actors for messages
            for i, pipe in enumerate(pipes):
<<<<<<< HEAD
                self._poll_pipe(i, pipe)
            # Poll actors for transitions
            for i, queue in enumerate(queues):
                self._poll_queue(i, queue, replay_buffer_lock)
=======
                self._poll_pipe(i, pipe, shared_model)
            # Update model if possible
            if self.replay_updater.update_if_necessary(self.t):
                copy_param(source_link=self.model, target_link=shared_model)
                # To keep the ratio of target updates to model updates,
                # here we calculate back the effective current timestep from
                # update_interval and number of updates so far.
                effective_timestep = (
                    self.optimizer.t * self.replay_updater.update_interval)
                if effective_timestep % self.target_update_interval == 0:
                    self.sync_target_network()
            time.sleep(1e-6)
>>>>>>> c895d7c7

    def setup_actor_learner_training(self, n_actors):
        # Make a copy on shared memory and share among actors and a learner
        shared_model = copy.deepcopy(self.model).to_cpu()
        shared_arrays = chainerrl.misc.async_.extract_params_as_shared_arrays(
            shared_model)

        # Pipes are used for infrequent communication
        learner_pipes, actor_pipes = list(zip(*[
            mp.Pipe() for _ in range(n_actors)]))

        def make_actor(i):
            chainerrl.misc.async_.set_shared_params(
                shared_model, shared_arrays)
            return chainerrl.agents.StateQFunctionActor(
                pipe=actor_pipes[i],
                model=shared_model,
                explorer=self.explorer,
                phi=self.phi,
                batch_states=self.batch_states,
                logger=self.logger,
                recurrent=self.recurrent,
            )

        stop_event = threading.Event()
        replay_buffer_lock = threading.Lock()

        learner = threading.Thread(
            target=self._learner_loop,
            kwargs=dict(
<<<<<<< HEAD
                queues=queues,
=======
                shared_model=shared_model,
>>>>>>> c895d7c7
                pipes=learner_pipes,
                shared_model=shared_model,
                replay_buffer_lock=replay_buffer_lock,
                stop_event=stop_event,
            )
        )
        return make_actor, learner, stop_event

    def stop_episode(self):
        if self.recurrent:
            self.test_recurrent_states = None

    def get_statistics(self):
        return [
            ('average_q', _mean_or_nan(self.q_record)),
            ('average_loss', _mean_or_nan(self.loss_record)),
            ('n_updates', self.optimizer.t),
        ]<|MERGE_RESOLUTION|>--- conflicted
+++ resolved
@@ -6,8 +6,8 @@
 from future import standard_library
 standard_library.install_aliases()  # NOQA
 
+import collections
 import copy
-import collections
 from logging import getLogger
 import multiprocessing as mp
 import threading
@@ -21,8 +21,8 @@
 import chainerrl
 from chainerrl import agent
 from chainerrl.misc.batch_states import batch_states
+from chainerrl.misc.copy_param import copy_param
 from chainerrl.misc.copy_param import synchronize_parameters
-from chainerrl.misc.copy_param import copy_param
 from chainerrl.replay_buffer import batch_experiences
 from chainerrl.replay_buffer import batch_recurrent_experiences
 from chainerrl.replay_buffer import ReplayUpdater
@@ -577,7 +577,7 @@
             return False
         return True
 
-    def _poll_pipe(self, actor_idx, pipe):
+    def _poll_pipe(self, actor_idx, pipe, replay_buffer_lock):
         while pipe.poll():
             cmd, data = pipe.recv()
             if cmd == 'get_statistics':
@@ -589,22 +589,9 @@
             elif cmd == 'save':
                 self.save(data)
                 pipe.send(None)
-<<<<<<< HEAD
-            else:
-                raise RuntimeError(
-                    'Unknown command from actor: {}'.format(cmd))
-
-    def _poll_queue(self, actor_idx, queue, replay_buffer_lock):
-        while not queue.empty():
-            cmd, data = queue.get()
-            if cmd == 'transition':
+            elif cmd == 'transition':
                 with replay_buffer_lock:
                     self.replay_buffer.append(**data, env_id=actor_idx)
-=======
-            elif cmd == 'transition':
-                self.replay_buffer.append(**data, env_id=actor_idx)
->>>>>>> c895d7c7
-                self.t += 1
             elif cmd == 'stop_episode':
                 assert data is None
                 with replay_buffer_lock:
@@ -613,14 +600,12 @@
                 raise RuntimeError(
                     'Unknown command from actor: {}'.format(cmd))
 
-<<<<<<< HEAD
-    def _learner_loop(self, queues, pipes, shared_model, replay_buffer_lock,
+    def _learner_loop(self, pipes, shared_model, replay_buffer_lock,
                       stop_event):
 
         poller = threading.Thread(
             target=self._poller_loop,
             kwargs=dict(
-                queues=queues,
                 pipes=pipes,
                 replay_buffer_lock=replay_buffer_lock,
                 stop_event=stop_event,
@@ -628,9 +613,6 @@
         )
         poller.start()
 
-=======
-    def _learner_loop(self, shared_model, pipes, stop_event):
->>>>>>> c895d7c7
         # To stop this loop, call stop_event.set()
         while not stop_event.wait(0):
             time.sleep(1e-6)
@@ -658,31 +640,13 @@
 
         poller.join()
 
-    def _poller_loop(self, queues, pipes, replay_buffer_lock, stop_event):
+    def _poller_loop(self, pipes, replay_buffer_lock, stop_event):
         # To stop this loop, call stop_event.set()
         while not stop_event.wait(0):
             time.sleep(1e-6)
             # Poll actors for messages
             for i, pipe in enumerate(pipes):
-<<<<<<< HEAD
-                self._poll_pipe(i, pipe)
-            # Poll actors for transitions
-            for i, queue in enumerate(queues):
-                self._poll_queue(i, queue, replay_buffer_lock)
-=======
-                self._poll_pipe(i, pipe, shared_model)
-            # Update model if possible
-            if self.replay_updater.update_if_necessary(self.t):
-                copy_param(source_link=self.model, target_link=shared_model)
-                # To keep the ratio of target updates to model updates,
-                # here we calculate back the effective current timestep from
-                # update_interval and number of updates so far.
-                effective_timestep = (
-                    self.optimizer.t * self.replay_updater.update_interval)
-                if effective_timestep % self.target_update_interval == 0:
-                    self.sync_target_network()
-            time.sleep(1e-6)
->>>>>>> c895d7c7
+                self._poll_pipe(i, pipe, replay_buffer_lock)
 
     def setup_actor_learner_training(self, n_actors):
         # Make a copy on shared memory and share among actors and a learner
@@ -713,13 +677,8 @@
         learner = threading.Thread(
             target=self._learner_loop,
             kwargs=dict(
-<<<<<<< HEAD
-                queues=queues,
-=======
                 shared_model=shared_model,
->>>>>>> c895d7c7
                 pipes=learner_pipes,
-                shared_model=shared_model,
                 replay_buffer_lock=replay_buffer_lock,
                 stop_event=stop_event,
             )

--- conflicted
+++ resolved
@@ -388,13 +388,6 @@
             Sequence of ~object: Actions.
         """
 
-<<<<<<< HEAD
-        batch_greedy_action = self.batch_act(batch_obs)
-        batch_action = [
-            self.explorer.select_action(
-                self.t, lambda: batch_greedy_action[i])
-            for i in range(len(batch_greedy_action))]
-=======
         if (self.burnin_action_func is not None
                 and self.actor_optimizer.t == 0):
             batch_action = [self.burnin_action_func()
@@ -405,7 +398,6 @@
                 self.explorer.select_action(
                     self.t, lambda: batch_greedy_action[i])
                 for i in range(len(batch_greedy_action))]
->>>>>>> 36aa37c5
 
         self.batch_last_obs = list(batch_obs)
         self.batch_last_action = list(batch_action)
@@ -443,17 +435,11 @@
                     next_state=batch_obs[i],
                     next_action=None,
                     is_state_terminal=batch_done[i],
-<<<<<<< HEAD
-                )
-                if batch_reset[i] or batch_done[i]:
-                    self.batch_last_obs[i] = None
-=======
                     env_id=i,
                 )
                 if batch_reset[i] or batch_done[i]:
                     self.batch_last_obs[i] = None
                     self.replay_buffer.stop_current_episode(env_id=i)
->>>>>>> 36aa37c5
             self.replay_updater.update_if_necessary(self.t)
 
     def batch_observe(self, batch_obs, batch_reward,

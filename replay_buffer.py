from __future__ import unicode_literals
from __future__ import print_function
from __future__ import division
from __future__ import absolute_import
from builtins import dict
from future import standard_library
standard_library.install_aliases()
from collections import deque
import random

import six.moves.cPickle as pickle


class ReplayBuffer(object):

    def __init__(self, capacity):
        self.memory = deque(maxlen=capacity)

    def append(self, state, action, reward, next_state=None, next_action=None,
               is_state_terminal=False):
        """Append a transition to this replay buffer
        Args:
          state: s_t
          action: a_t
          reward: r_t
          next_state: s_{t+1} (can be None if terminal)
          next_action: a_{t+1} (can be None for off-policy algorithms)
          is_state_terminal (bool)
        """
        experience = dict(state=state, action=action, reward=reward,
                          next_state=next_state, next_action=next_action,
                          is_state_terminal=is_state_terminal)
        self.memory.append(experience)

    def sample(self, n):
        """Sample n unique samples from this replay buffer
        """
        assert len(self.memory) >= n
        return random.sample(self.memory, n)

    def __len__(self):
        return len(self.memory)

<<<<<<< HEAD

class EpisodicReplayBuffer(object):

    def __init__(self, capacity):
        self.current_episode = []
        self.episodic_memory = deque()
        self.memory = deque()
        self.capacity = capacity

    def append(self, state, action, reward, next_state=None, next_action=None,
               is_state_terminal=False, new_episode=False):
        """Append a transition to this replay buffer
        Args:
          state: s_t
          action: a_t
          reward: r_t
          next_state: s_{t+1} (can be None if terminal)
          next_action: a_{t+1} (can be None for off-policy algorithms)
          is_state_terminal (bool)
        """
        experience = dict(state=state, action=action, reward=reward,
                          next_state=next_state, next_action=next_action,
                          is_state_terminal=is_state_terminal)
        self.memory.append(experience)
        self.current_episode.append(experience)
        if new_episode and self.current_episode:
            self.episodic_memory.append(self.current_episode)
            self.memory.extend(self.current_episode)
            self.current_episode = []
            if len(self.memory) > self.capacity:
                discarded_episode = self.episodic_memory.popleft()
                for _ in range(discarded_episode):
                    self.memory.popleft()
                assert self.memory <= self.capacity

    def sample(self, n):
        """Sample n unique samples from this replay buffer
        """
        assert len(self.episodic_memory) >= n
        return random.sample(self.memory, n)

    def sample_episodes(self, n_episodes):
        """Sample n unique samples from this replay buffer
        """
        assert len(self.episodic_memory) >= n_episodes
        return random.sample(self.episodic_memory, n_episodes)

    def __len__(self):
        return len(self.memory)
=======
    def save(self, filename):
        with open(filename, 'wb') as f:
            pickle.dump(self.memory, f)

    def load(self, filename):
        with open(filename, 'rb') as f:
            self.memory = pickle.load(f)
>>>>>>> dc545e7b
<|MERGE_RESOLUTION|>--- conflicted
+++ resolved
@@ -41,7 +41,14 @@
     def __len__(self):
         return len(self.memory)
 
-<<<<<<< HEAD
+    def save(self, filename):
+        with open(filename, 'wb') as f:
+            pickle.dump(self.memory, f)
+
+    def load(self, filename):
+        with open(filename, 'rb') as f:
+            self.memory = pickle.load(f)
+
 
 class EpisodicReplayBuffer(object):
 
@@ -91,12 +98,11 @@
 
     def __len__(self):
         return len(self.memory)
-=======
+
     def save(self, filename):
         with open(filename, 'wb') as f:
             pickle.dump(self.memory, f)
 
     def load(self, filename):
         with open(filename, 'rb') as f:
-            self.memory = pickle.load(f)
->>>>>>> dc545e7b
+            self.memory = pickle.load(f)
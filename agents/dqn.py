--- conflicted
+++ resolved
@@ -10,11 +10,8 @@
 from logging import getLogger
 import concurrent.futures
 from concurrent.futures import ThreadPoolExecutor
-<<<<<<< HEAD
 from itertools import zip_longest
-=======
 from future.utils import native
->>>>>>> dc545e7b
 
 import numpy as np
 import chainer
@@ -279,17 +276,6 @@
                 errors_out.append(e)
 
         if self.clip_delta:
-<<<<<<< HEAD
-            if normalize_loss:
-                return F.sum(F.huber_loss(y, t, delta=1.0)) / len(experiences)
-            else:
-                return F.sum(F.huber_loss(y, t, delta=1.0))
-        else:
-            if normalize_loss:
-                return F.mean_squared_error(y, t) / 2
-            else:
-                return (y - t) ** 2 / 2
-=======
             loss_sum = F.sum(F.huber_loss(y, t, delta=1.0))
             if self.batch_accumulator == 'mean':
                 loss = loss_sum / len(experiences)
@@ -302,7 +288,6 @@
             elif self.batch_accumulator == 'sum':
                 loss = loss_mean * len(experiences)
         return loss
->>>>>>> dc545e7b
 
     def compute_q_values(self, states):
         """Compute Q-values
@@ -425,14 +410,9 @@
                 self.t % self.update_frequency == 0:
             def update_func():
                 for _ in range(self.n_times_update):
-<<<<<<< HEAD
                     if self.episodic_update:
                         episodes = self.replay_buffer.sample_episodes(self.minibatch_size)
                     experiences = self.replay_buffer.sample(self.minibatch_size)
-=======
-                    experiences = self.replay_buffer.sample(
-                        self.minibatch_size)
->>>>>>> dc545e7b
                     self.update(experiences)
             if self.async_update:
                 self.update_future = self.update_executor.submit(update_func)

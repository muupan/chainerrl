from __future__ import unicode_literals
from __future__ import print_function
from __future__ import division
from __future__ import absolute_import
from future import standard_library
standard_library.install_aliases()

import numpy as np
import gym
gym.undo_logger_setup()
from gym import spaces

import env


class ABC(env.Env):
    """Very simple toy problem.

    If the agent can choose actions 0, 1, 2 exactly in this order, it will receive reward 1. Otherwise, if it failed to do so, the environment is terminated with reward 0.
    """

<<<<<<< HEAD
    def __init__(self, discrete=True, episodic=True):
        self.episodic = episodic
=======
    def __init__(self, discrete=True, partially_observable=False):
        self.partially_observable = partially_observable
        self.n_dim_obs = 5
        self.observation_space = spaces.Box(
            low=np.asarray([-np.inf] * self.n_dim_obs, dtype=np.float32),
            high=np.asarray([np.inf] * self.n_dim_obs, dtype=np.float32))
>>>>>>> dd78db5e
        if discrete:
            self.action_space = spaces.Discrete(3)
        else:
            n_dim_action = 2
            self.action_space = spaces.Box(
                low=np.asarray([-0.49] * n_dim_action, dtype=np.float32),
                high=np.asarray([2.49] * n_dim_action, dtype=np.float32))

    def observe(self):
        state_vec = np.zeros((self.n_dim_obs,), dtype=np.float32)
        if self.partially_observable:
            state_vec[self._state % 2] = 1.0
        else:
            state_vec[self._state] = 1.0
        return state_vec

    def initialize(self):
        self._state = 0

    def is_terminal(self):
        if not self.episodic:
            return False
        return self._state == 3 or self._state == 4

    def reset(self):
        self._state = 0
        return self.observe()

    def step(self, action):
        if isinstance(action, np.ndarray):
            if action.size > 1:
                action = action[0]
            action = np.around(action)
        if action == 0 and self._state == 0:
            # A
            self._state = 1
            reward = 0.1
        elif action == 1 and self._state == 1:
            # B
            self._state = 2
            reward = 0.0
        elif action == 2 and self._state == 2:
            # C
            self._state = 3
            reward = 0.9
            if not self.episodic:
                self._state = 0
        else:
            self._state = 4
            reward = 0.0
            if not self.episodic:
                self._state = 0
        return self.observe(), reward, self.is_terminal(), None

    def close(self):
        pass<|MERGE_RESOLUTION|>--- conflicted
+++ resolved
@@ -19,17 +19,13 @@
     If the agent can choose actions 0, 1, 2 exactly in this order, it will receive reward 1. Otherwise, if it failed to do so, the environment is terminated with reward 0.
     """
 
-<<<<<<< HEAD
-    def __init__(self, discrete=True, episodic=True):
+    def __init__(self, discrete=True, partially_observable=False, episodic=True):
         self.episodic = episodic
-=======
-    def __init__(self, discrete=True, partially_observable=False):
         self.partially_observable = partially_observable
         self.n_dim_obs = 5
         self.observation_space = spaces.Box(
             low=np.asarray([-np.inf] * self.n_dim_obs, dtype=np.float32),
             high=np.asarray([np.inf] * self.n_dim_obs, dtype=np.float32))
->>>>>>> dd78db5e
         if discrete:
             self.action_space = spaces.Discrete(3)
         else:

# DDPG on MuJoCo benchmarks

This example trains a DDPG agent ([Continuous Control with Deep Reinforcement Learning](https://arxiv.org/abs/1509.02971)) on MuJoCo benchmarks from OpenAI Gym.

We follow the training and evaluation settings of [Addressing Function Approximation Error in Actor-Critic Methods](http://arxiv.org/abs/1802.09477), which provides thorough, highly tuned benchmark results.

## Requirements

- MuJoCo Pro 1.5
- mujoco_py>=1.50, <2.1

## Running the Example

```
python train_ddpg.py [options]
```

### Useful Options

- `--gpu`. Specifies the GPU. If you do not have a GPU on your machine, run the example with the option `--gpu -1`. E.g. `python train_ddpg.py --gpu -1`.
- `--env`. Specifies the environment. E.g. `python train_ddpg.py --env HalfCheetah-v2`.
- `--render`. Add this option to render the states in a GUI window.
- `--seed`. This option specifies the random seed used.
- `--outdir` This option specifies the output directory to which the results are written.

To view the full list of options, either view the code or run the example with the `--help` option.

## Results

ChainerRL scores are based on 10 trials using different random seeds, using the following command.

```
python train_ddpg.py --seed [0-9] --env [env]
```

During each trial, the agent is trained for 1M timesteps and evaluated after every 5000 timesteps, resulting in 200 evaluations.
Each evaluation reports average return over 10 episodes without exploration noise.

### Max Average Return

Maximum evaluation scores, averaged over 10 trials, are reported for each environment.

Reported scores are taken from the "Our DDPG" column of Table 1 of [Addressing Function Approximation Error in Actor-Critic Methods](http://arxiv.org/abs/1802.09477).

| Environment               | ChainerRL Score | Reported Score |
| ------------------------- |:---------------:|:--------------:|
| HalfCheetah-v2            |    **10797.04** |        8577.29 |
| Hopper-v2                 |     **3565.60** |        1860.02 |
| Walker2d-v2               |     **3594.26** |        3098.11 |
| Ant-v2                    |     **1505.47** |         888.77 |
| Reacher-v2                |       **-2.92** |          -4.01 |
| InvertedPendulum-v2       |          902.25 |    **1000.00** |
| InvertedDoublePendulum-v2 |         7495.56 |    **8369.95** |


### Last 100 Average Return

Average return of last 10 evaluation scores, averaged over 10 trials, are reported for each environment.

Reported scores are taken from the "AHE" row of Table 2 of [Addressing Function Approximation Error in Actor-Critic Methods](http://arxiv.org/abs/1802.09477).

| Environment               | ChainerRL Score | Reported Score |
| ------------------------- |:---------------:|:--------------:|
| HalfCheetah-v2            |    **10325.45** |        8401.02 |
| Hopper-v2                 |     **1786.16** |        1061.77 |
| Walker2d-v2               |         1924.87 |    **2362.13** |
| Ant-v2                    |      **774.46** |         564.07 |
| Reacher-v2                |           -4.88 |            N/A |
| InvertedPendulum-v2       |          784.79 |            N/A |
| InvertedDoublePendulum-v2 |         7385.12 |            N/A |

### Training times

<<<<<<< HEAD
| Game        | ChainerRL Time           |
| ------------- |:-------------:|
| Ant | 3.812 hours |
| HalfCheetah | 4.743 hours |
| Hopper | 4.006 hours |
| InvertedDoublePendulum | 4.079 hours |
| InvertedPendulum | 3.994 hours |
| Reacher | 3.225 hours |
| Walker2d | 4.396 hours |
=======

| Game        | ChainerRL Time           |   
| ------------- |:-------------:|
| Ant | 3.81203119222 hours |
| HalfCheetah | 4.74291637403 hours |
| Hopper | 4.00580256064 hours |
| InvertedDoublePendulum | 4.07857200681 hours |
| InvertedPendulum | 3.9936835464 hours |
| Reacher | 3.22501168295 hours |
| Walker2d | 4.39562471194 hours |
>>>>>>> 629d21fd


| Statistic        |            |            |
| ------------- |:-------------:|:-------------:|
| Mean time (in hours) across all domains        |  4.036 |
| Fastest Domain |  Reacher | 3.225 |
| Slowest Domain |  HalfCheetah | 4.743 |

### Learning Curves

The shaded region represents a standard deviation of the average evaluation over 10 trials.

![HalfCheetah-v2](assets/HalfCheetah-v2.png)
![Hopper-v2](assets/Hopper-v2.png)
![Walker2d-v2](assets/Walker2d-v2.png)
![Ant-v2](assets/Ant-v2.png)
![Reacher-v2](assets/Reacher-v2.png)
![InvertedPendulum-v2](assets/InvertedPendulum-v2.png)
![InvertedDoublePendulum-v2](assets/InvertedDoublePendulum-v2.png)<|MERGE_RESOLUTION|>--- conflicted
+++ resolved
@@ -71,7 +71,7 @@
 
 ### Training times
 
-<<<<<<< HEAD
+
 | Game        | ChainerRL Time           |
 | ------------- |:-------------:|
 | Ant | 3.812 hours |
@@ -81,18 +81,6 @@
 | InvertedPendulum | 3.994 hours |
 | Reacher | 3.225 hours |
 | Walker2d | 4.396 hours |
-=======
-
-| Game        | ChainerRL Time           |   
-| ------------- |:-------------:|
-| Ant | 3.81203119222 hours |
-| HalfCheetah | 4.74291637403 hours |
-| Hopper | 4.00580256064 hours |
-| InvertedDoublePendulum | 4.07857200681 hours |
-| InvertedPendulum | 3.9936835464 hours |
-| Reacher | 3.22501168295 hours |
-| Walker2d | 4.39562471194 hours |
->>>>>>> 629d21fd
 
 
 | Statistic        |            |            |

from __future__ import print_function
from __future__ import division
from __future__ import unicode_literals
from __future__ import absolute_import
from builtins import *  # NOQA
from future import standard_library
standard_library.install_aliases()  # NOQA
import argparse

import gym
gym.undo_logger_setup()
import chainer
import numpy as np

from chainerrl.agents.a3c import A3CModel
from chainerrl.agents import PPO
from chainerrl import experiments
from chainerrl import links
from chainerrl import misc
from chainerrl.optimizers.nonbias_weight_decay import NonbiasWeightDecay
from chainerrl import policy
from chainerrl import v_function

import atari_wrappers


class A3CFF(chainer.ChainList, A3CModel):

    def __init__(self, n_actions):
        self.head = links.NIPSDQNHead()
        self.pi = policy.FCSoftmaxPolicy(
            self.head.n_output_channels, n_actions)
        self.v = v_function.FCVFunction(self.head.n_output_channels)
        super().__init__(self.head, self.pi, self.v)

    def pi_and_v(self, state):
        out = self.head(state)
        return self.pi(out), self.v(out)


def main():
<<<<<<< HEAD
=======

    # Prevent numpy from using multiple threads
    os.environ['OMP_NUM_THREADS'] = '1'  # NOQA

    import logging
    logging.basicConfig(level=logging.DEBUG)

>>>>>>> 2be8d0b6
    parser = argparse.ArgumentParser()
    parser.add_argument('--env', type=str, default='BreakoutNoFrameskip-v4')
    parser.add_argument('--gpu', type=int, default=0)
    parser.add_argument('--seed', type=int, default=0,
                        help='Random seed [0, 2 ** 31)')
    parser.add_argument('--outdir', type=str, default='results',
                        help='Directory path to save output files.'
                             ' If it does not exist, it will be created.')
    parser.add_argument('--steps', type=int, default=10 ** 7)
    parser.add_argument('--max-episode-len', type=int,
                        default=5 * 60 * 60 // 4,  # 5 minutes with 60/4 fps
                        help='Maximum number of steps for each episode.')
    parser.add_argument('--lr', type=float, default=2.5e-4)

    parser.add_argument('--eval-interval', type=int, default=10 ** 5)
    parser.add_argument('--eval-n-runs', type=int, default=10)
    parser.add_argument('--standardize-advantages', action='store_true')
    parser.add_argument('--weight-decay', type=float, default=0.0)
    parser.add_argument('--demo', action='store_true', default=False)
    parser.add_argument('--load', type=str, default='')
    parser.add_argument('--logging-level', type=int, default=20,
                        help='Logging level. 10:DEBUG, 20:INFO etc.')
    parser.add_argument('--render', action='store_true', default=False,
                        help='Render env states in a GUI window.')
    parser.add_argument('--monitor', action='store_true', default=False,
                        help='Monitor env. Videos and additional information'
                             ' are saved as output files.')

    # In the original paper, agent runs in 8 environments parallely
    # and samples 128 steps per environment.
    # Sample 128 * 8 steps, instead.
    parser.add_argument('--update-interval', type=int, default=128 * 8)

    parser.add_argument('--batchsize', type=int, default=32)
    parser.add_argument('--epochs', type=int, default=3)
    args = parser.parse_args()

    import logging
    logging.basicConfig(level=args.logging_level)

    # Set a random seed used in ChainerRL.
    misc.set_random_seed(args.seed, gpus=(args.gpu,))

    # Set different random seeds for train and test envs.
    train_seed = args.seed
    test_seed = 2 ** 31 - 1 - args.seed

    args.outdir = experiments.prepare_output_dir(args, args.outdir)
    print('Output files are saved in {}'.format(args.outdir))

    def make_env(test):
        # Use different random seeds for train and test envs
        env_seed = test_seed if test else train_seed
        env = atari_wrappers.wrap_deepmind(
            atari_wrappers.make_atari(args.env),
            episode_life=not test,
            clip_rewards=not test)
        env.seed(int(env_seed))
        if args.monitor:
            env = gym.wrappers.Monitor(
                env, args.outdir,
                mode='evaluation' if test else 'training')
        if args.render:
            misc.env_modifiers.make_rendered(env)
        return env

    env = make_env(test=False)
    eval_env = make_env(test=True)

    n_actions = env.action_space.n

    model = A3CFF(n_actions)
    opt = chainer.optimizers.Adam(alpha=args.lr)
    opt.setup(model)
    opt.add_hook(chainer.optimizer.GradientClipping(40))
    if args.weight_decay > 0:
        opt.add_hook(NonbiasWeightDecay(args.weight_decay))

    def phi(x):
        # Feature extractor
        return np.asarray(x, dtype=np.float32) / 255

    agent = PPO(model, opt,
                gpu=args.gpu,
                phi=phi,
                update_interval=args.update_interval,
                minibatch_size=args.batchsize, epochs=args.epochs,
                clip_eps=0.1,
                clip_eps_vf=None,
                standardize_advantages=args.standardize_advantages,
                )
    if args.load:
        agent.load(args.load)

    if args.demo:
        eval_stats = experiments.eval_performance(
            env=eval_env,
            agent=agent,
            n_runs=args.eval_n_runs)
        print('n_runs: {} mean: {} median: {} stdev: {}'.format(
            args.eval_n_runs, eval_stats['mean'], eval_stats['median'],
            eval_stats['stdev']))
    else:
        # Linearly decay the learning rate to zero
        def lr_setter(env, agent, value):
            agent.optimizer.alpha = value

        lr_decay_hook = experiments.LinearInterpolationHook(
            args.steps, args.lr, 0, lr_setter)

        # Linearly decay the clipping parameter to zero
        def clip_eps_setter(env, agent, value):
            agent.clip_eps = value

        clip_eps_decay_hook = experiments.LinearInterpolationHook(
            args.steps, 0.1, 0, clip_eps_setter)

        experiments.train_agent_with_evaluation(
            agent=agent,
            env=env,
            eval_env=eval_env,
            outdir=args.outdir,
            steps=args.steps,
            eval_n_runs=args.eval_n_runs,
            eval_interval=args.eval_interval,
            max_episode_len=args.max_episode_len,
            save_best_so_far_agent=False,
            step_hooks=[
                lr_decay_hook,
                clip_eps_decay_hook,
            ],
        )


if __name__ == '__main__':
    main()<|MERGE_RESOLUTION|>--- conflicted
+++ resolved
@@ -39,16 +39,6 @@
 
 
 def main():
-<<<<<<< HEAD
-=======
-
-    # Prevent numpy from using multiple threads
-    os.environ['OMP_NUM_THREADS'] = '1'  # NOQA
-
-    import logging
-    logging.basicConfig(level=logging.DEBUG)
-
->>>>>>> 2be8d0b6
     parser = argparse.ArgumentParser()
     parser.add_argument('--env', type=str, default='BreakoutNoFrameskip-v4')
     parser.add_argument('--gpu', type=int, default=0)

from __future__ import print_function
from __future__ import division
from __future__ import unicode_literals
from __future__ import absolute_import
from builtins import *  # NOQA
from future import standard_library
standard_library.install_aliases()  # NOQA

import argparse
import os
import random

# This prevents numpy from using multiple threads
os.environ['OMP_NUM_THREADS'] = '1'  # NOQA

from chainer import links as L
import gym
from gym import spaces
import gym.wrappers
import numpy as np

import chainerrl
from chainerrl.action_value import DiscreteActionValue
from chainerrl.agents import nsq
from chainerrl import experiments
from chainerrl import explorers
from chainerrl import links
from chainerrl import misc
from chainerrl.optimizers import rmsprop_async

import atari_wrappers


def main():

    parser = argparse.ArgumentParser()
    parser.add_argument('processes', type=int)
    parser.add_argument('--env', type=str, default='BreakoutNoFrameskip-v4')
    parser.add_argument('--seed', type=int, default=0,
                        help='Random seed [0, 2 ** 31)')
    parser.add_argument('--lr', type=float, default=7e-4)
    parser.add_argument('--steps', type=int, default=8 * 10 ** 7)
    parser.add_argument('--max-episode-len', type=int,
                        default=5 * 60 * 60 // 4,  # 5 minutes with 60/4 fps
                        help='Maximum number of steps for each episode.')
    parser.add_argument('--final-exploration-frames',
                        type=int, default=4 * 10 ** 6)
    parser.add_argument('--outdir', type=str, default='results',
                        help='Directory path to save output files.'
                             ' If it does not exist, it will be created.')
    parser.add_argument('--profile', action='store_true')
    parser.add_argument('--eval-interval', type=int, default=10 ** 6)
    parser.add_argument('--eval-n-runs', type=int, default=10)
    parser.add_argument('--demo', action='store_true', default=False)
    parser.add_argument('--load', type=str, default=None)
    parser.add_argument('--logging-level', type=int, default=20,
                        help='Logging level. 10:DEBUG, 20:INFO etc.')
    parser.add_argument('--render', action='store_true', default=False,
                        help='Render env states in a GUI window.')
    parser.add_argument('--monitor', action='store_true', default=False,
                        help='Monitor env. Videos and additional information'
                             ' are saved as output files.')
    args = parser.parse_args()

    import logging
    logging.basicConfig(level=args.logging_level)

    # Set a random seed used in ChainerRL.
    # If you use more than one processes, the results will be no longer
    # deterministic even with the same random seed.
    misc.set_random_seed(args.seed)

    # Set different random seeds for different subprocesses.
    # If seed=0 and processes=4, subprocess seeds are [0, 1, 2, 3].
    # If seed=1 and processes=4, subprocess seeds are [4, 5, 6, 7].
    process_seeds = np.arange(args.processes) + args.seed * args.processes
    assert process_seeds.max() < 2 ** 31

    args.outdir = experiments.prepare_output_dir(args, args.outdir)
    print('Output files are saved in {}'.format(args.outdir))

    def make_env(process_idx, test):
        # Use different random seeds for train and test envs
        process_seed = process_seeds[process_idx]
        env_seed = 2 ** 31 - 1 - process_seed if test else process_seed
        env = atari_wrappers.wrap_deepmind(
            atari_wrappers.make_atari(args.env),
            episode_life=not test,
            clip_rewards=not test)
        env.seed(int(env_seed))
        if args.monitor:
            env = gym.wrappers.Monitor(
                env, args.outdir,
                mode='evaluation' if test else 'training')
        if args.render:
            misc.env_modifiers.make_rendered(env)
        return env

    sample_env = make_env(0, test=False)
    action_space = sample_env.action_space
    assert isinstance(action_space, spaces.Discrete)

    # Define a model and its optimizer
    q_func = links.Sequence(
        links.NIPSDQNHead(),
        L.Linear(256, action_space.n),
        DiscreteActionValue)
    opt = rmsprop_async.RMSpropAsync(lr=args.lr, eps=1e-1, alpha=0.99)
    opt.setup(q_func)

<<<<<<< HEAD
    def action_sampler():
        return chainerrl.misc.sample_from_space(action_space)
=======
    def phi(x):
        # Feature extractor
        return np.asarray(x, dtype=np.float32) / 255
>>>>>>> 7ebcba1d

    # Make process-specific agents to diversify exploration
    def make_agent(process_idx):
        # Random epsilon assignment described in the original paper
        rand = random.random()
        if rand < 0.4:
            epsilon_target = 0.1
        elif rand < 0.7:
            epsilon_target = 0.01
        else:
            epsilon_target = 0.5
        explorer = explorers.LinearDecayEpsilonGreedy(
            1, epsilon_target, args.final_exploration_frames,
            action_sampler)
        # Suppress the explorer logger
        explorer.logger.setLevel(logging.INFO)
        return nsq.NSQ(q_func, opt, t_max=5, gamma=0.99,
                       i_target=40000,
                       explorer=explorer, phi=phi)

    if args.demo:
        env = make_env(0, True)
        agent = make_agent(0)
        eval_stats = experiments.eval_performance(
            env=env,
            agent=agent,
            n_runs=args.eval_n_runs)
        print('n_runs: {} mean: {} median: {} stdev {}'.format(
            args.eval_n_runs, eval_stats['mean'], eval_stats['median'],
            eval_stats['stdev']))
    else:
        explorer = explorers.ConstantEpsilonGreedy(0.05, action_sampler)

        # Linearly decay the learning rate to zero
        def lr_setter(env, agent, value):
            agent.optimizer.lr = value

        lr_decay_hook = experiments.LinearInterpolationHook(
            args.steps, args.lr, 0, lr_setter)

        experiments.train_agent_async(
            outdir=args.outdir,
            processes=args.processes,
            make_env=make_env,
            make_agent=make_agent,
            profile=args.profile,
            steps=args.steps,
            eval_n_runs=args.eval_n_runs,
            eval_interval=args.eval_interval,
            eval_explorer=explorer,
            max_episode_len=args.max_episode_len,
            global_step_hooks=[lr_decay_hook],
            save_best_so_far_agent=False,
        )


if __name__ == '__main__':
    main()<|MERGE_RESOLUTION|>--- conflicted
+++ resolved
@@ -108,14 +108,12 @@
     opt = rmsprop_async.RMSpropAsync(lr=args.lr, eps=1e-1, alpha=0.99)
     opt.setup(q_func)
 
-<<<<<<< HEAD
     def action_sampler():
         return chainerrl.misc.sample_from_space(action_space)
-=======
+
     def phi(x):
         # Feature extractor
         return np.asarray(x, dtype=np.float32) / 255
->>>>>>> 7ebcba1d
 
     # Make process-specific agents to diversify exploration
     def make_agent(process_idx):

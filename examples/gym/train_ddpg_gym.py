from __future__ import print_function
from __future__ import unicode_literals
from __future__ import division
from __future__ import absolute_import
from future import standard_library
standard_library.install_aliases()  # NOQA
import argparse
import sys

import chainer
from chainer import optimizers
import gym
from gym import spaces
import gym.wrappers
import numpy as np

import chainerrl
from chainerrl.agents.ddpg import DDPG
from chainerrl.agents.ddpg import DDPGModel
from chainerrl import experiments
from chainerrl import explorers
from chainerrl import misc
from chainerrl import policy
from chainerrl import q_functions
from chainerrl import replay_buffer


def main():
    import logging
    logging.basicConfig(level=logging.DEBUG)

    parser = argparse.ArgumentParser()
    parser.add_argument('--outdir', type=str, default='results',
                        help='Directory path to save output files.'
                             ' If it does not exist, it will be created.')
    parser.add_argument('--env', type=str, default='Humanoid-v1')
    parser.add_argument('--seed', type=int, default=0,
                        help='Random seed [0, 2 ** 32)')
    parser.add_argument('--gpu', type=int, default=0)
    parser.add_argument('--final-exploration-steps',
                        type=int, default=10 ** 6)
    parser.add_argument('--actor-lr', type=float, default=1e-4)
    parser.add_argument('--critic-lr', type=float, default=1e-3)
    parser.add_argument('--load', type=str, default='')
    parser.add_argument('--steps', type=int, default=10 ** 7)
    parser.add_argument('--n-hidden-channels', type=int, default=300)
    parser.add_argument('--n-hidden-layers', type=int, default=3)
    parser.add_argument('--replay-start-size', type=int, default=5000)
    parser.add_argument('--n-update-times', type=int, default=1)
    parser.add_argument('--target-update-interval',
                        type=int, default=1)
    parser.add_argument('--target-update-method',
                        type=str, default='soft', choices=['hard', 'soft'])
    parser.add_argument('--soft-update-tau', type=float, default=1e-2)
    parser.add_argument('--update-interval', type=int, default=4)
    parser.add_argument('--eval-n-runs', type=int, default=100)
    parser.add_argument('--eval-interval', type=int, default=10 ** 5)
    parser.add_argument('--gamma', type=float, default=0.995)
    parser.add_argument('--minibatch-size', type=int, default=200)
    parser.add_argument('--render', action='store_true')
    parser.add_argument('--demo', action='store_true')
    parser.add_argument('--use-bn', action='store_true', default=False)
    parser.add_argument('--monitor', action='store_true')
    parser.add_argument('--reward-scale-factor', type=float, default=1e-2)
    args = parser.parse_args()

    args.outdir = experiments.prepare_output_dir(
        args, args.outdir, argv=sys.argv)
    print('Output files are saved in {}'.format(args.outdir))

    # Set a random seed used in ChainerRL
    misc.set_random_seed(args.seed, gpus=(args.gpu,))

    def clip_action_filter(a):
        return np.clip(a, action_space.low, action_space.high)

    def reward_filter(r):
        return r * args.reward_scale_factor

    def make_env(test):
        env = gym.make(args.env)
        # Use different random seeds for train and test envs
        env_seed = 2 ** 32 - 1 - args.seed if test else args.seed
        env.seed(env_seed)
        # Cast observations to float32 because our model uses float32
        env = chainerrl.wrappers.CastObservationToFloat32(env)
        if args.monitor:
            env = gym.wrappers.Monitor(env, args.outdir)
        if isinstance(env.action_space, spaces.Box):
            misc.env_modifiers.make_action_filtered(env, clip_action_filter)
        if not test:
            misc.env_modifiers.make_reward_filtered(env, reward_filter)
        if args.render and not test:
            misc.env_modifiers.make_rendered(env)
        return env

    env = make_env(test=False)
    timestep_limit = env.spec.tags.get(
        'wrapper_config.TimeLimit.max_episode_steps')
    obs_size = np.asarray(env.observation_space.shape).prod()
    action_space = env.action_space

    action_size = np.asarray(action_space.shape).prod()
    if args.use_bn:
        q_func = q_functions.FCBNLateActionSAQFunction(
            obs_size, action_size,
            n_hidden_channels=args.n_hidden_channels,
            n_hidden_layers=args.n_hidden_layers,
            normalize_input=True)
        pi = policy.FCBNDeterministicPolicy(
            obs_size, action_size=action_size,
            n_hidden_channels=args.n_hidden_channels,
            n_hidden_layers=args.n_hidden_layers,
            min_action=action_space.low, max_action=action_space.high,
            bound_action=True,
            normalize_input=True)
    else:
        q_func = q_functions.FCSAQFunction(
            obs_size, action_size,
            n_hidden_channels=args.n_hidden_channels,
            n_hidden_layers=args.n_hidden_layers)
        pi = policy.FCDeterministicPolicy(
            obs_size, action_size=action_size,
            n_hidden_channels=args.n_hidden_channels,
            n_hidden_layers=args.n_hidden_layers,
            min_action=action_space.low, max_action=action_space.high,
            bound_action=True)
    model = DDPGModel(q_func=q_func, policy=pi)
    opt_a = optimizers.Adam(alpha=args.actor_lr)
    opt_c = optimizers.Adam(alpha=args.critic_lr)
    opt_a.setup(model['policy'])
    opt_c.setup(model['q_function'])
    opt_a.add_hook(chainer.optimizer.GradientClipping(1.0), 'hook_a')
    opt_c.add_hook(chainer.optimizer.GradientClipping(1.0), 'hook_c')

    rbuf = replay_buffer.ReplayBuffer(5 * 10 ** 5)

<<<<<<< HEAD
    def phi(obs):
        return obs.astype(np.float32)
=======
    def random_action():
        a = action_space.sample()
        if isinstance(a, np.ndarray):
            a = a.astype(np.float32)
        return a
>>>>>>> 7ebcba1d

    ou_sigma = (action_space.high - action_space.low) * 0.2
    explorer = explorers.AdditiveOU(sigma=ou_sigma)
    agent = DDPG(model, opt_a, opt_c, rbuf, gamma=args.gamma,
                 explorer=explorer, replay_start_size=args.replay_start_size,
                 target_update_method=args.target_update_method,
                 target_update_interval=args.target_update_interval,
                 update_interval=args.update_interval,
                 soft_update_tau=args.soft_update_tau,
                 n_times_update=args.n_update_times,
                 gpu=args.gpu, minibatch_size=args.minibatch_size)

    if len(args.load) > 0:
        agent.load(args.load)

    eval_env = make_env(test=True)
    if args.demo:
        eval_stats = experiments.eval_performance(
            env=eval_env,
            agent=agent,
            n_runs=args.eval_n_runs,
            max_episode_len=timestep_limit)
        print('n_runs: {} mean: {} median: {} stdev {}'.format(
            args.eval_n_runs, eval_stats['mean'], eval_stats['median'],
            eval_stats['stdev']))
    else:
        experiments.train_agent_with_evaluation(
            agent=agent, env=env, steps=args.steps,
            eval_env=eval_env,
            eval_n_runs=args.eval_n_runs, eval_interval=args.eval_interval,
            outdir=args.outdir,
            max_episode_len=timestep_limit)


if __name__ == '__main__':
    main()<|MERGE_RESOLUTION|>--- conflicted
+++ resolved
@@ -135,16 +135,8 @@
 
     rbuf = replay_buffer.ReplayBuffer(5 * 10 ** 5)
 
-<<<<<<< HEAD
     def phi(obs):
         return obs.astype(np.float32)
-=======
-    def random_action():
-        a = action_space.sample()
-        if isinstance(a, np.ndarray):
-            a = a.astype(np.float32)
-        return a
->>>>>>> 7ebcba1d
 
     ou_sigma = (action_space.high - action_space.low) * 0.2
     explorer = explorers.AdditiveOU(sigma=ou_sigma)

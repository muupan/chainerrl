--- conflicted
+++ resolved
@@ -141,15 +141,12 @@
 
     def make_env(process_idx, test):
         env = gym.make(args.env)
-<<<<<<< HEAD
-        # Cast observations to float32 because our model uses float32
-        env = chainerrl.wrappers.CastObservationToFloat32(env)
-=======
         # Use different random seeds for train and test envs
         process_seed = int(process_seeds[process_idx])
         env_seed = 2 ** 32 - 1 - process_seed if test else process_seed
         env.seed(env_seed)
->>>>>>> 75d4ed7f
+        # Cast observations to float32 because our model uses float32
+        env = chainerrl.wrappers.CastObservationToFloat32(env)
         if args.monitor and process_idx == 0:
             env = gym.wrappers.Monitor(env, args.outdir)
         # Scale rewards observed by agents

from __future__ import unicode_literals
from __future__ import print_function
from __future__ import division
from __future__ import absolute_import
from future import standard_library
from builtins import *  # NOQA
standard_library.install_aliases()  # NOQA
import unittest

from chainer import testing
import numpy as np

import basetest_dqn_like as base
import chainerrl
from chainerrl.agents.dqn import compute_value_loss
from chainerrl.agents.dqn import compute_weighted_value_loss
from chainerrl.agents.dqn import DQN

from basetest_training import _TestActorLearnerTrainingMixin
from basetest_training import _TestBatchTrainingMixin


class TestDQNOnDiscreteABC(
        _TestActorLearnerTrainingMixin,
        _TestBatchTrainingMixin,
        base._TestDQNOnDiscreteABC):

    def make_dqn_agent(self, env, q_func, opt, explorer, rbuf, gpu):
        return DQN(q_func, opt, rbuf, gpu=gpu, gamma=0.9, explorer=explorer,
                   replay_start_size=100, target_update_interval=100)

    def test_replay_capacity_checked(self):
        env, _ = self.make_env_and_successful_return(test=False)
        q_func = self.make_q_func(env)
        opt = self.make_optimizer(env, q_func)
        explorer = self.make_explorer(env)
        rbuf = chainerrl.replay_buffer.ReplayBuffer(capacity=90)
        with self.assertRaises(ValueError):
            self.make_dqn_agent(env=env, q_func=q_func, opt=opt,
                                explorer=explorer, rbuf=rbuf, gpu=None)


class TestDQNOnDiscreteABCBoltzmann(
        _TestActorLearnerTrainingMixin,
        _TestBatchTrainingMixin,
        base._TestDQNOnDiscreteABC):

    def make_dqn_agent(self, env, q_func, opt, explorer, rbuf, gpu):
        explorer = chainerrl.explorers.Boltzmann()
        return DQN(q_func, opt, rbuf, gpu=gpu, gamma=0.9, explorer=explorer,
                   replay_start_size=100, target_update_interval=100)


class TestDQNOnContinuousABC(
        _TestActorLearnerTrainingMixin,
        _TestBatchTrainingMixin,
        base._TestDQNOnContinuousABC):

    def make_dqn_agent(self, env, q_func, opt, explorer, rbuf, gpu):
        return DQN(q_func, opt, rbuf, gpu=gpu, gamma=0.9, explorer=explorer,
                   replay_start_size=100, target_update_interval=100)


<<<<<<< HEAD
# Batch or actor-learner training with recurrent models is currently not
# supported
class TestDQNOnDiscretePOABC(base._TestDQNOnDiscretePOABC):
=======
class TestDQNOnDiscretePOABC(
        _TestBatchTrainingMixin, base._TestDQNOnDiscretePOABC):
>>>>>>> 6dc49e95

    def make_dqn_agent(self, env, q_func, opt, explorer, rbuf, gpu):
        return DQN(q_func, opt, rbuf, gpu=gpu, gamma=0.9, explorer=explorer,
                   replay_start_size=100, target_update_interval=100,
                   recurrent=True)


class TestNStepDQNOnDiscreteABC(base._TestNStepDQNOnDiscreteABC):

    def make_dqn_agent(self, env, q_func, opt, explorer, rbuf, gpu):
        return DQN(q_func, opt, rbuf, gpu=gpu, gamma=0.9, explorer=explorer,
                   replay_start_size=100, target_update_interval=100)


class TestNStepDQNOnDiscreteABCBoltzmann(base._TestNStepDQNOnDiscreteABC):

    def make_dqn_agent(self, env, q_func, opt, explorer, rbuf, gpu):
        explorer = chainerrl.explorers.Boltzmann()
        return DQN(q_func, opt, rbuf, gpu=gpu, gamma=0.9, explorer=explorer,
                   replay_start_size=100, target_update_interval=100)


class TestNStepDQNOnContinuousABC(base._TestNStepDQNOnContinuousABC):

    def make_dqn_agent(self, env, q_func, opt, explorer, rbuf, gpu):
        return DQN(q_func, opt, rbuf, gpu=gpu, gamma=0.9, explorer=explorer,
                   replay_start_size=100, target_update_interval=100)


def _huber_loss_1(a):
    if abs(a) < 1:
        return 0.5 * a ** 2
    else:
        return abs(a) - 0.5


@testing.parameterize(
    *testing.product({
        'batch_accumulator': ['mean', 'sum'],
        'clip_delta': [True, False],
    })
)
class TestComputeValueLoss(unittest.TestCase):

    def setUp(self):
        self.y = np.asarray([1.0, 2.0, 3.0, 4.0], dtype='f')
        self.t = np.asarray([2.1, 2.2, 2.3, 2.4], dtype='f')
        if self.clip_delta:
            self.gt_losses = np.asarray(
                [_huber_loss_1(a) for a in self.y - self.t])
        else:
            self.gt_losses = np.asarray(
                [0.5 * a ** 2 for a in self.y - self.t])

    def test_not_weighted(self):
        loss = compute_value_loss(
            self.y, self.t, clip_delta=self.clip_delta,
            batch_accumulator=self.batch_accumulator).array
        if self.batch_accumulator == 'mean':
            gt_loss = self.gt_losses.mean()
        else:
            gt_loss = self.gt_losses.sum()
        self.assertAlmostEqual(loss, gt_loss, places=5)

    def test_uniformly_weighted(self):

        # Uniform weights
        w1 = np.ones(self.y.size, dtype='f')

        loss_w1 = compute_weighted_value_loss(
            self.y, self.t, clip_delta=self.clip_delta,
            batch_accumulator=self.batch_accumulator,
            weights=w1).array
        if self.batch_accumulator == 'mean':
            gt_loss = self.gt_losses.mean()
        else:
            gt_loss = self.gt_losses.sum()
        self.assertAlmostEqual(loss_w1, gt_loss, places=5)

    def test_randomly_weighted(self):

        # Random weights
        wu = np.random.uniform(low=0, high=2, size=self.y.size).astype('f')

        loss_wu = compute_weighted_value_loss(
            self.y, self.t, clip_delta=self.clip_delta,
            batch_accumulator=self.batch_accumulator,
            weights=wu).array
        if self.batch_accumulator == 'mean':
            gt_loss = (self.gt_losses * wu).mean()
        else:
            gt_loss = (self.gt_losses * wu).sum()
        self.assertAlmostEqual(loss_wu, gt_loss, places=5)<|MERGE_RESOLUTION|>--- conflicted
+++ resolved
@@ -61,14 +61,9 @@
                    replay_start_size=100, target_update_interval=100)
 
 
-<<<<<<< HEAD
-# Batch or actor-learner training with recurrent models is currently not
-# supported
-class TestDQNOnDiscretePOABC(base._TestDQNOnDiscretePOABC):
-=======
+# Actor-learner training with recurrent models is currently not supported
 class TestDQNOnDiscretePOABC(
         _TestBatchTrainingMixin, base._TestDQNOnDiscretePOABC):
->>>>>>> 6dc49e95
 
     def make_dqn_agent(self, env, q_func, opt, explorer, rbuf, gpu):
         return DQN(q_func, opt, rbuf, gpu=gpu, gamma=0.9, explorer=explorer,
